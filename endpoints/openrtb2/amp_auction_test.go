package openrtb2

import (
	"context"
	"encoding/json"
	"fmt"
	"net/http"
	"net/http/httptest"
	"net/url"
	"reflect"
	"strconv"
	"testing"

	"github.com/mxmCherry/openrtb/v14/openrtb2"
	"github.com/prebid/prebid-server/analytics"
	"github.com/prebid/prebid-server/stored_requests/backends/empty_fetcher"

	analyticsConf "github.com/prebid/prebid-server/analytics/config"
	"github.com/prebid/prebid-server/config"
	"github.com/prebid/prebid-server/exchange"
	"github.com/prebid/prebid-server/metrics"
	"github.com/prebid/prebid-server/openrtb_ext"
	gometrics "github.com/rcrowley/go-metrics"
	"github.com/stretchr/testify/assert"
)

// From auction_test.go
// const maxSize = 1024 * 256

// TestGoodRequests makes sure that the auction runs properly-formatted stored bids correctly.
func TestGoodAmpRequests(t *testing.T) {
	goodRequests := map[string]json.RawMessage{
		"1": json.RawMessage(validRequest(t, "aliased-buyeruids.json")),
		"2": json.RawMessage(validRequest(t, "aliases.json")),
		"4": json.RawMessage(validRequest(t, "digitrust.json")),
		"5": json.RawMessage(validRequest(t, "gdpr-no-consentstring.json")),
		"6": json.RawMessage(validRequest(t, "gdpr.json")),
		"7": json.RawMessage(validRequest(t, "site.json")),
		"9": json.RawMessage(validRequest(t, "user.json")),
	}

	// NewMetrics() will create a new go_metrics MetricsEngine, bypassing the need for a crafted configuration set to support it.
	// As a side effect this gives us some coverage of the go_metrics piece of the metrics engine.
	endpoint, _ := NewAmpEndpoint(
		&mockAmpExchange{},
		newParamsValidator(t),
		&mockAmpStoredReqFetcher{goodRequests},
		empty_fetcher.EmptyFetcher{},
		&config.Configuration{MaxRequestSize: maxSize},
		newTestMetrics(),
		analyticsConf.NewPBSAnalytics(&config.Analytics{}),
		map[string]string{},
		[]byte{},
		openrtb_ext.BuildBidderMap(),
	)

	for requestID := range goodRequests {
		request := httptest.NewRequest("GET", fmt.Sprintf("/openrtb2/auction/amp?tag_id=%s", requestID), nil)
		recorder := httptest.NewRecorder()
		endpoint(recorder, request, nil)

		if recorder.Code != http.StatusOK {
			t.Errorf("Expected status %d. Got %d. Request config ID was %s", http.StatusOK, recorder.Code, requestID)
			t.Errorf("Response body was: %s", recorder.Body)
			t.Errorf("Request was: %s", string(goodRequests[requestID]))
		}

		var response AmpResponse
		if err := json.Unmarshal(recorder.Body.Bytes(), &response); err != nil {
			t.Fatalf("Error unmarshalling response: %s", err.Error())
		}

		if response.Targeting == nil || len(response.Targeting) == 0 {
			t.Errorf("Bad response, no targeting data.\n Response was: %v", recorder.Body)
		}
		if len(response.Targeting) != 3 {
			t.Errorf("Bad targeting data. Expected 3 keys, got %d.", len(response.Targeting))
		}

		if response.Debug != nil {
			t.Errorf("Debug present but not requested")
		}

		assert.Equal(t, expectedErrorsFromHoldAuction, response.Errors, "errors")
	}
}

// Prevents #683
func TestAMPPageInfo(t *testing.T) {
	const page = "http://test.somepage.co.uk:1234?myquery=1&other=2"
	stored := map[string]json.RawMessage{
		"1": json.RawMessage(validRequest(t, "site.json")),
	}
	exchange := &mockAmpExchange{}

	endpoint, _ := NewAmpEndpoint(
		exchange,
		newParamsValidator(t),
		&mockAmpStoredReqFetcher{stored},
		empty_fetcher.EmptyFetcher{},
		&config.Configuration{MaxRequestSize: maxSize},
		newTestMetrics(),
		analyticsConf.NewPBSAnalytics(&config.Analytics{}),
		map[string]string{},
		[]byte{},
		openrtb_ext.BuildBidderMap(),
	)
	request := httptest.NewRequest("GET", fmt.Sprintf("/openrtb2/auction/amp?tag_id=1&curl=%s", url.QueryEscape(page)), nil)
	recorder := httptest.NewRecorder()
	endpoint(recorder, request, nil)

	if !assert.NotNil(t, exchange.lastRequest, "Endpoint responded with %d: %s", recorder.Code, recorder.Body.String()) {
		return
	}
	if !assert.NotNil(t, exchange.lastRequest.Site) {
		return
	}
	assert.Equal(t, page, exchange.lastRequest.Site.Page)
	assert.Equal(t, "test.somepage.co.uk", exchange.lastRequest.Site.Domain)
}

func TestGDPRConsent(t *testing.T) {
	consent := "BOu5On0Ou5On0ADACHENAO7pqzAAppY"
	existingConsent := "BONV8oqONXwgmADACHENAO7pqzAAppY"
	digitrust := &openrtb_ext.ExtUserDigiTrust{
		ID:   "anyDigitrustID",
		KeyV: 1,
		Pref: 0,
	}

	testCases := []struct {
		description     string
		consent         string
		userExt         *openrtb_ext.ExtUser
		nilUser         bool
		expectedUserExt openrtb_ext.ExtUser
	}{
		{
			description: "Nil User",
			consent:     consent,
			nilUser:     true,
			expectedUserExt: openrtb_ext.ExtUser{
				Consent: consent,
			},
		},
		{
			description: "Nil User Ext",
			consent:     consent,
			userExt:     nil,
			expectedUserExt: openrtb_ext.ExtUser{
				Consent: consent,
			},
		},
		{
			description: "Overrides Existing Consent",
			consent:     consent,
			userExt: &openrtb_ext.ExtUser{
				Consent: existingConsent,
			},
			expectedUserExt: openrtb_ext.ExtUser{
				Consent: consent,
			},
		},
		{
			description: "Overrides Existing Consent - With Sibling Data",
			consent:     consent,
			userExt: &openrtb_ext.ExtUser{
				Consent:   existingConsent,
				DigiTrust: digitrust,
			},
			expectedUserExt: openrtb_ext.ExtUser{
				Consent:   consent,
				DigiTrust: digitrust,
			},
		},
		{
			description: "Does Not Override Existing Consent If Empty",
			consent:     "",
			userExt: &openrtb_ext.ExtUser{
				Consent: existingConsent,
			},
			expectedUserExt: openrtb_ext.ExtUser{
				Consent: existingConsent,
			},
		},
	}

	for _, test := range testCases {
		// Build Request
		bid, err := getTestBidRequest(test.nilUser, test.userExt, true, nil)
		if err != nil {
			t.Fatalf("Failed to marshal the complete openrtb2.BidRequest object %v", err)
		}

		// Simulated Stored Request Backend
		stored := map[string]json.RawMessage{"1": json.RawMessage(bid)}

		// Build Exchange Endpoint
		mockExchange := &mockAmpExchange{}
		endpoint, _ := NewAmpEndpoint(
			mockExchange,
			newParamsValidator(t),
			&mockAmpStoredReqFetcher{stored},
			empty_fetcher.EmptyFetcher{},
			&config.Configuration{MaxRequestSize: maxSize},
			newTestMetrics(),
			analyticsConf.NewPBSAnalytics(&config.Analytics{}),
			map[string]string{},
			[]byte{},
			openrtb_ext.BuildBidderMap(),
		)

		// Invoke Endpoint
		request := httptest.NewRequest("GET", fmt.Sprintf("/openrtb2/auction/amp?tag_id=1&consent_string=%s", test.consent), nil)
		responseRecorder := httptest.NewRecorder()
		endpoint(responseRecorder, request, nil)

		// Parse Response
		var response AmpResponse
		if err := json.Unmarshal(responseRecorder.Body.Bytes(), &response); err != nil {
			t.Fatalf("Error unmarshalling response: %s", err.Error())
		}

		// Assert Result
		result := mockExchange.lastRequest
		if !assert.NotNil(t, result, test.description+":lastRequest") {
			return
		}
		if !assert.NotNil(t, result.User, test.description+":lastRequest.User") {
			return
		}
		if !assert.NotNil(t, result.User.Ext, test.description+":lastRequest.User.Ext") {
			return
		}
		var ue openrtb_ext.ExtUser
		err = json.Unmarshal(result.User.Ext, &ue)
		if !assert.NoError(t, err, test.description+":deserialize") {
			return
		}
		assert.Equal(t, test.expectedUserExt, ue, test.description)
		assert.Equal(t, expectedErrorsFromHoldAuction, response.Errors, test.description+":errors")
		assert.Empty(t, response.Warnings, test.description+":warnings")

		// Invoke Endpoint With Legacy Param
		requestLegacy := httptest.NewRequest("GET", fmt.Sprintf("/openrtb2/auction/amp?tag_id=1&gdpr_consent=%s", test.consent), nil)
		responseRecorderLegacy := httptest.NewRecorder()
		endpoint(responseRecorderLegacy, requestLegacy, nil)

		// Parse Resonse
		var responseLegacy AmpResponse
		if err := json.Unmarshal(responseRecorderLegacy.Body.Bytes(), &responseLegacy); err != nil {
			t.Fatalf("Error unmarshalling response: %s", err.Error())
		}

		// Assert Result With Legacy Param
		resultLegacy := mockExchange.lastRequest
		if !assert.NotNil(t, resultLegacy, test.description+":legacy:lastRequest") {
			return
		}
		if !assert.NotNil(t, resultLegacy.User, test.description+":legacy:lastRequest.User") {
			return
		}
		if !assert.NotNil(t, resultLegacy.User.Ext, test.description+":legacy:lastRequest.User.Ext") {
			return
		}
		var ueLegacy openrtb_ext.ExtUser
		err = json.Unmarshal(resultLegacy.User.Ext, &ueLegacy)
		if !assert.NoError(t, err, test.description+":legacy:deserialize") {
			return
		}
		assert.Equal(t, test.expectedUserExt, ueLegacy, test.description+":legacy")
		assert.Equal(t, expectedErrorsFromHoldAuction, responseLegacy.Errors, test.description+":legacy:errors")
		assert.Empty(t, responseLegacy.Warnings, test.description+":legacy:warnings")
	}
}

func TestCCPAConsent(t *testing.T) {
	consent := "1NYN"
	existingConsent := "1NNN"

	var gdpr int8 = 1

	testCases := []struct {
		description    string
		consent        string
		regsExt        *openrtb_ext.ExtRegs
		nilRegs        bool
		expectedRegExt openrtb_ext.ExtRegs
	}{
		{
			description: "Nil Regs",
			consent:     consent,
			nilRegs:     true,
			expectedRegExt: openrtb_ext.ExtRegs{
				USPrivacy: consent,
			},
		},
		{
			description: "Nil Regs Ext",
			consent:     consent,
			regsExt:     nil,
			expectedRegExt: openrtb_ext.ExtRegs{
				USPrivacy: consent,
			},
		},
		{
			description: "Overrides Existing Consent",
			consent:     consent,
			regsExt: &openrtb_ext.ExtRegs{
				USPrivacy: existingConsent,
			},
			expectedRegExt: openrtb_ext.ExtRegs{
				USPrivacy: consent,
			},
		},
		{
			description: "Overrides Existing Consent - With Sibling Data",
			consent:     consent,
			regsExt: &openrtb_ext.ExtRegs{
				USPrivacy: existingConsent,
				GDPR:      &gdpr,
			},
			expectedRegExt: openrtb_ext.ExtRegs{
				USPrivacy: consent,
				GDPR:      &gdpr,
			},
		},
		{
			description: "Does Not Override Existing Consent If Empty",
			consent:     "",
			regsExt: &openrtb_ext.ExtRegs{
				USPrivacy: existingConsent,
			},
			expectedRegExt: openrtb_ext.ExtRegs{
				USPrivacy: existingConsent,
			},
		},
	}

	for _, test := range testCases {
		// Build Request
		bid, err := getTestBidRequest(true, nil, test.nilRegs, test.regsExt)
		if err != nil {
			t.Fatalf("Failed to marshal the complete openrtb2.BidRequest object %v", err)
		}

		// Simulated Stored Request Backend
		stored := map[string]json.RawMessage{"1": json.RawMessage(bid)}

		// Build Exchange Endpoint
		mockExchange := &mockAmpExchange{}
		endpoint, _ := NewAmpEndpoint(
			mockExchange,
			newParamsValidator(t),
			&mockAmpStoredReqFetcher{stored},
			empty_fetcher.EmptyFetcher{},
			&config.Configuration{MaxRequestSize: maxSize},
			newTestMetrics(),
			analyticsConf.NewPBSAnalytics(&config.Analytics{}),
			map[string]string{},
			[]byte{},
			openrtb_ext.BuildBidderMap(),
		)

		// Invoke Endpoint
		request := httptest.NewRequest("GET", fmt.Sprintf("/openrtb2/auction/amp?tag_id=1&consent_string=%s", test.consent), nil)
		responseRecorder := httptest.NewRecorder()
		endpoint(responseRecorder, request, nil)

		// Parse Response
		var response AmpResponse
		if err := json.Unmarshal(responseRecorder.Body.Bytes(), &response); err != nil {
			t.Fatalf("Error unmarshalling response: %s", err.Error())
		}

		// Assert Result
		result := mockExchange.lastRequest
		if !assert.NotNil(t, result, test.description+":lastRequest") {
			return
		}
		if !assert.NotNil(t, result.Regs, test.description+":lastRequest.Regs") {
			return
		}
		if !assert.NotNil(t, result.Regs.Ext, test.description+":lastRequest.Regs.Ext") {
			return
		}
		var re openrtb_ext.ExtRegs
		err = json.Unmarshal(result.Regs.Ext, &re)
		if !assert.NoError(t, err, test.description+":deserialize") {
			return
		}
		assert.Equal(t, test.expectedRegExt, re, test.description)
		assert.Equal(t, expectedErrorsFromHoldAuction, response.Errors)
		assert.Empty(t, response.Warnings)
	}
}

<<<<<<< HEAD
func TestNoConsent(t *testing.T) {
	// Build Request
	bid, err := getTestBidRequest(true, nil, true, nil)
	if err != nil {
		t.Fatalf("Failed to marshal the complete openrtb2.BidRequest object %v", err)
=======
func TestConsentWarnings(t *testing.T) {
	type inputTest struct {
		regs              *openrtb_ext.ExtRegs
		invalidConsentURL bool
		expectedWarnings  map[openrtb_ext.BidderName][]openrtb_ext.ExtBidderMessage
>>>>>>> a04d5e18
	}
	invalidConsent := "invalid"

	bidderWarning := openrtb_ext.ExtBidderMessage{
		Code:    10003,
		Message: "debug turned off for bidder",
	}
	invalidCCPAWarning := openrtb_ext.ExtBidderMessage{
		Code:    10001,
		Message: "Consent '" + invalidConsent + "' is not recognized as either CCPA or GDPR TCF.",
	}
	invalidConsentWarning := openrtb_ext.ExtBidderMessage{
		Code:    10001,
		Message: "CCPA consent is invalid and will be ignored. (request.regs.ext.us_privacy must contain 4 characters)",
	}

	testData := []inputTest{
		{
			regs:              nil,
			invalidConsentURL: false,
			expectedWarnings:  nil,
		},
		{
			regs:              nil,
			invalidConsentURL: true,
			expectedWarnings:  map[openrtb_ext.BidderName][]openrtb_ext.ExtBidderMessage{openrtb_ext.BidderReservedGeneral: {invalidCCPAWarning}},
		},
		{
			regs:              &openrtb_ext.ExtRegs{USPrivacy: "invalid"},
			invalidConsentURL: true,
			expectedWarnings: map[openrtb_ext.BidderName][]openrtb_ext.ExtBidderMessage{
				openrtb_ext.BidderReservedGeneral:  {invalidCCPAWarning, invalidConsentWarning},
				openrtb_ext.BidderName("appnexus"): {bidderWarning},
			},
		},
		{
			regs:              &openrtb_ext.ExtRegs{USPrivacy: "1NYN"},
			invalidConsentURL: false,
			expectedWarnings:  map[openrtb_ext.BidderName][]openrtb_ext.ExtBidderMessage{openrtb_ext.BidderName("appnexus"): {bidderWarning}},
		},
	}

	for _, testCase := range testData {

		bid, err := getTestBidRequest(true, nil, testCase.regs == nil, testCase.regs)
		if err != nil {
			t.Fatalf("Failed to marshal the complete openrtb.BidRequest object %v", err)
		}

		// Simulated Stored Request Backend
		stored := map[string]json.RawMessage{"1": json.RawMessage(bid)}

<<<<<<< HEAD
func TestInvalidConsent(t *testing.T) {
	// Build Request
	bid, err := getTestBidRequest(true, nil, true, nil)
	if err != nil {
		t.Fatalf("Failed to marshal the complete openrtb2.BidRequest object %v", err)
	}
=======
		// Build Exchange Endpoint
		var mockExchange exchange.Exchange
		if testCase.regs != nil {
			mockExchange = &mockAmpExchangeWarnings{}
		} else {
			mockExchange = &mockAmpExchange{}
		}
		endpoint, _ := NewAmpEndpoint(
			mockExchange,
			newParamsValidator(t),
			&mockAmpStoredReqFetcher{stored},
			empty_fetcher.EmptyFetcher{},
			&config.Configuration{MaxRequestSize: maxSize},
			newTestMetrics(),
			analyticsConf.NewPBSAnalytics(&config.Analytics{}),
			map[string]string{},
			[]byte{},
			openrtb_ext.BuildBidderMap(),
		)
>>>>>>> a04d5e18

		// Invoke Endpoint
		var request *http.Request

		if testCase.invalidConsentURL {
			request = httptest.NewRequest("GET", "/openrtb2/auction/amp?tag_id=1&consent_string="+invalidConsent, nil)

		} else {
			request = httptest.NewRequest("GET", "/openrtb2/auction/amp?tag_id=1", nil)
		}

		responseRecorder := httptest.NewRecorder()
		endpoint(responseRecorder, request, nil)

		// Parse Response
		var response AmpResponse
		if err := json.Unmarshal(responseRecorder.Body.Bytes(), &response); err != nil {
			t.Fatalf("Error unmarshalling response: %s", err.Error())
		}

		// Assert Result
		if testCase.regs == nil {
			result := mockExchange.(*mockAmpExchange).lastRequest
			assert.NotNil(t, result, "lastRequest")
			assert.Nil(t, result.User, "lastRequest.User")
			assert.Nil(t, result.Regs, "lastRequest.Regs")
			assert.Equal(t, expectedErrorsFromHoldAuction, response.Errors)
			if testCase.invalidConsentURL {
				assert.Equal(t, testCase.expectedWarnings, response.Warnings)
			} else {
				assert.Empty(t, response.Warnings)
			}

		} else {
			assert.Equal(t, testCase.expectedWarnings, response.Warnings)
		}
	}
}

func TestNewAndLegacyConsentBothProvided(t *testing.T) {
	validConsentGDPR1 := "BOu5On0Ou5On0ADACHENAO7pqzAAppY"
	validConsentGDPR2 := "BONV8oqONXwgmADACHENAO7pqzAAppY"

	testCases := []struct {
		description     string
		consent         string
		consentLegacy   string
		userExt         *openrtb_ext.ExtUser
		expectedUserExt openrtb_ext.ExtUser
	}{
		{
			description:   "New Consent Wins",
			consent:       validConsentGDPR1,
			consentLegacy: validConsentGDPR2,
			expectedUserExt: openrtb_ext.ExtUser{
				Consent: validConsentGDPR1,
			},
		},
		{
			description:   "New Consent Wins - Reverse",
			consent:       validConsentGDPR2,
			consentLegacy: validConsentGDPR1,
			expectedUserExt: openrtb_ext.ExtUser{
				Consent: validConsentGDPR2,
			},
		},
	}

	for _, test := range testCases {
		// Build Request
		bid, err := getTestBidRequest(false, nil, true, nil)
		if err != nil {
			t.Fatalf("Failed to marshal the complete openrtb2.BidRequest object %v", err)
		}

		// Simulated Stored Request Backend
		stored := map[string]json.RawMessage{"1": json.RawMessage(bid)}

		// Build Exchange Endpoint
		mockExchange := &mockAmpExchange{}
		endpoint, _ := NewAmpEndpoint(
			mockExchange,
			newParamsValidator(t),
			&mockAmpStoredReqFetcher{stored},
			empty_fetcher.EmptyFetcher{},
			&config.Configuration{MaxRequestSize: maxSize},
			newTestMetrics(),
			analyticsConf.NewPBSAnalytics(&config.Analytics{}),
			map[string]string{},
			[]byte{},
			openrtb_ext.BuildBidderMap(),
		)

		// Invoke Endpoint
		request := httptest.NewRequest("GET", fmt.Sprintf("/openrtb2/auction/amp?tag_id=1&consent_string=%s&gdpr_consent=%s", test.consent, test.consentLegacy), nil)
		responseRecorder := httptest.NewRecorder()
		endpoint(responseRecorder, request, nil)

		// Parse Response
		var response AmpResponse
		if err := json.Unmarshal(responseRecorder.Body.Bytes(), &response); err != nil {
			t.Fatalf("Error unmarshalling response: %s", err.Error())
		}

		// Assert Result
		result := mockExchange.lastRequest
		if !assert.NotNil(t, result, test.description+":lastRequest") {
			return
		}
		if !assert.NotNil(t, result.User, test.description+":lastRequest.User") {
			return
		}
		if !assert.NotNil(t, result.User.Ext, test.description+":lastRequest.User.Ext") {
			return
		}
		var ue openrtb_ext.ExtUser
		err = json.Unmarshal(result.User.Ext, &ue)
		if !assert.NoError(t, err, test.description+":deserialize") {
			return
		}
		assert.Equal(t, test.expectedUserExt, ue, test.description)
		assert.Equal(t, expectedErrorsFromHoldAuction, response.Errors)
		assert.Empty(t, response.Warnings)
	}
}

func TestAMPSiteExt(t *testing.T) {
	stored := map[string]json.RawMessage{
		"1": json.RawMessage(validRequest(t, "site.json")),
	}
	exchange := &mockAmpExchange{}
	endpoint, _ := NewAmpEndpoint(
		exchange,
		newParamsValidator(t),
		&mockAmpStoredReqFetcher{stored},
		empty_fetcher.EmptyFetcher{},
		&config.Configuration{MaxRequestSize: maxSize},
		newTestMetrics(),
		analyticsConf.NewPBSAnalytics(&config.Analytics{}),
		nil,
		nil,
		openrtb_ext.BuildBidderMap(),
	)
	request, err := http.NewRequest("GET", "/openrtb2/auction/amp?tag_id=1", nil)
	if !assert.NoError(t, err) {
		return
	}
	recorder := httptest.NewRecorder()
	endpoint(recorder, request, nil)

	if !assert.NotNil(t, exchange.lastRequest, "Endpoint responded with %d: %s", recorder.Code, recorder.Body.String()) {
		return
	}
	if !assert.NotNil(t, exchange.lastRequest.Site) {
		return
	}
	assert.JSONEq(t, `{"amp":1}`, string(exchange.lastRequest.Site.Ext))
}

// TestBadRequests makes sure we return 400's on bad requests.
func TestAmpBadRequests(t *testing.T) {
	files := fetchFiles(t, "sample-requests/invalid-whole")
	badRequests := make(map[string]json.RawMessage, len(files))
	for index, file := range files {
		badRequests[strconv.Itoa(100+index)] = readFile(t, "sample-requests/invalid-whole/"+file.Name())
	}

	endpoint, _ := NewAmpEndpoint(
		&mockAmpExchange{},
		newParamsValidator(t),
		&mockAmpStoredReqFetcher{badRequests},
		empty_fetcher.EmptyFetcher{},
		&config.Configuration{MaxRequestSize: maxSize},
		newTestMetrics(),
		analyticsConf.NewPBSAnalytics(&config.Analytics{}),
		map[string]string{},
		[]byte{},
		openrtb_ext.BuildBidderMap(),
	)
	for requestID := range badRequests {
		request := httptest.NewRequest("GET", fmt.Sprintf("/openrtb2/auction/amp?tag_id=%s", requestID), nil)
		recorder := httptest.NewRecorder()

		endpoint(recorder, request, nil)

		if recorder.Code != http.StatusBadRequest {
			t.Errorf("Expected status %d. Got %d. Input was: %s", http.StatusBadRequest, recorder.Code, fmt.Sprintf("/openrtb2/auction/amp?config=%s", requestID))
		}
	}
}

// TestAmpDebug makes sure we get debug information back when requested
func TestAmpDebug(t *testing.T) {
	requests := map[string]json.RawMessage{
		"2": json.RawMessage(validRequest(t, "site.json")),
	}

	endpoint, _ := NewAmpEndpoint(
		&mockAmpExchange{},
		newParamsValidator(t),
		&mockAmpStoredReqFetcher{requests},
		empty_fetcher.EmptyFetcher{},
		&config.Configuration{MaxRequestSize: maxSize},
		newTestMetrics(),
		analyticsConf.NewPBSAnalytics(&config.Analytics{}),
		map[string]string{},
		[]byte{},
		openrtb_ext.BuildBidderMap(),
	)

	for requestID := range requests {
		request := httptest.NewRequest("GET", fmt.Sprintf("/openrtb2/auction/amp?tag_id=%s&debug=1", requestID), nil)
		recorder := httptest.NewRecorder()
		endpoint(recorder, request, nil)

		if recorder.Code != http.StatusOK {
			t.Errorf("Expected status %d. Got %d. Request config ID was %s", http.StatusOK, recorder.Code, requestID)
			t.Errorf("Response body was: %s", recorder.Body)
			t.Errorf("Request was: %s", string(requests[requestID]))
		}

		var response AmpResponse
		if err := json.Unmarshal(recorder.Body.Bytes(), &response); err != nil {
			t.Fatalf("Error unmarshalling response: %s", err.Error())
		}

		if response.Targeting == nil || len(response.Targeting) == 0 {
			t.Errorf("Bad response, no targeting data.\n Response was: %v", recorder.Body)
		}
		if len(response.Targeting) != 3 {
			t.Errorf("Bad targeting data. Expected 3 keys, got %d.", len(response.Targeting))
		}

		if response.Debug == nil {
			t.Errorf("Debug requested but not present")
		}
	}
}

// Prevents #452
func TestAmpTargetingDefaults(t *testing.T) {
	req := &openrtb2.BidRequest{}
	if errs := defaultRequestExt(req); len(errs) != 0 {
		t.Fatalf("Unexpected error defaulting request.ext for AMP: %v", errs)
	}

	var extRequest openrtb_ext.ExtRequest
	if err := json.Unmarshal(req.Ext, &extRequest); err != nil {
		t.Fatalf("Unexpected error unmarshalling defaulted request.ext for AMP: %v", err)
	}
	if extRequest.Prebid.Targeting == nil {
		t.Fatal("AMP defaults should set request.ext.targeting")
	}
	if !extRequest.Prebid.Targeting.IncludeWinners {
		t.Error("AMP defaults should set request.ext.targeting.includewinners to true")
	}
	if !extRequest.Prebid.Targeting.IncludeBidderKeys {
		t.Error("AMP defaults should set request.ext.targeting.includebidderkeys to true")
	}
	if !reflect.DeepEqual(extRequest.Prebid.Targeting.PriceGranularity, openrtb_ext.PriceGranularityFromString("med")) {
		t.Error("AMP defaults should set request.ext.targeting.pricegranularity to medium")
	}
}

func TestQueryParamOverrides(t *testing.T) {
	requests := map[string]json.RawMessage{
		"1": json.RawMessage(validRequest(t, "site.json")),
	}

	endpoint, _ := NewAmpEndpoint(
		&mockAmpExchange{},
		newParamsValidator(t),
		&mockAmpStoredReqFetcher{requests},
		empty_fetcher.EmptyFetcher{},
		&config.Configuration{MaxRequestSize: maxSize},
		newTestMetrics(),
		analyticsConf.NewPBSAnalytics(&config.Analytics{}),
		map[string]string{},
		[]byte{},
		openrtb_ext.BuildBidderMap(),
	)

	requestID := "1"
	curl := "http://example.com"
	slot := "1234"
	timeout := int64(500)
	account := "12345"

	request := httptest.NewRequest("GET", fmt.Sprintf("/openrtb2/auction/amp?tag_id=%s&debug=1&curl=%s&slot=%s&timeout=%d&account=%s", requestID, curl, slot, timeout, account), nil)
	recorder := httptest.NewRecorder()
	endpoint(recorder, request, nil)

	if recorder.Code != http.StatusOK {
		t.Errorf("Expected status %d. Got %d. Request config ID was %s", http.StatusOK, recorder.Code, requestID)
		t.Errorf("Response body was: %s", recorder.Body)
		t.Errorf("Request was: %s", string(requests[requestID]))
	}

	var response AmpResponse
	if err := json.Unmarshal(recorder.Body.Bytes(), &response); err != nil {
		t.Fatalf("Error unmarshalling response: %s", err.Error())
	}

	resolvedRequest := response.Debug.ResolvedRequest
	if resolvedRequest.TMax != timeout {
		t.Errorf("Expected TMax to equal timeout (%d), got: %d", timeout, resolvedRequest.TMax)
	}

	resolvedImp := resolvedRequest.Imp[0]
	if resolvedImp.TagID != slot {
		t.Errorf("Expected Imp.TagId to equal slot (%s), got: %s", slot, resolvedImp.TagID)
	}

	if resolvedRequest.Site == nil || resolvedRequest.Site.Page != curl {
		t.Errorf("Expected Site.Page to equal curl (%s), got: %s", curl, resolvedRequest.Site.Page)
	}

	if resolvedRequest.Site == nil || resolvedRequest.Site.Publisher == nil || resolvedRequest.Site.Publisher.ID != account {
		t.Errorf("Expected Site.Publisher.ID to equal (%s), got: %s", account, resolvedRequest.Site.Publisher.ID)
	}
}

func TestOverrideDimensions(t *testing.T) {
	formatOverrideSpec{
		overrideWidth:  20,
		overrideHeight: 40,
		expect: []openrtb2.Format{{
			W: 20,
			H: 40,
		}},
	}.execute(t)
}

func TestOverrideHeightNormalWidth(t *testing.T) {
	formatOverrideSpec{
		width:          20,
		overrideHeight: 40,
		expect: []openrtb2.Format{{
			W: 20,
			H: 40,
		}},
	}.execute(t)
}

func TestOverrideWidthNormalHeight(t *testing.T) {
	formatOverrideSpec{
		overrideWidth: 20,
		height:        40,
		expect: []openrtb2.Format{{
			W: 20,
			H: 40,
		}},
	}.execute(t)
}

func TestMultisize(t *testing.T) {
	formatOverrideSpec{
		multisize: "200x50,100x60",
		expect: []openrtb2.Format{{
			W: 200,
			H: 50,
		}, {
			W: 100,
			H: 60,
		}},
	}.execute(t)
}

func TestSizeWithMultisize(t *testing.T) {
	formatOverrideSpec{
		width:     20,
		height:    40,
		multisize: "200x50,100x60",
		expect: []openrtb2.Format{{
			W: 20,
			H: 40,
		}, {
			W: 200,
			H: 50,
		}, {
			W: 100,
			H: 60,
		}},
	}.execute(t)
}

func TestHeightOnly(t *testing.T) {
	formatOverrideSpec{
		height: 200,
		expect: []openrtb2.Format{{
			W: 300,
			H: 200,
		}},
	}.execute(t)
}

func TestWidthOnly(t *testing.T) {
	formatOverrideSpec{
		width: 150,
		expect: []openrtb2.Format{{
			W: 150,
			H: 600,
		}},
	}.execute(t)
}

type formatOverrideSpec struct {
	width          uint64
	height         uint64
	overrideWidth  uint64
	overrideHeight uint64
	multisize      string
	account        string
	expect         []openrtb2.Format
}

func (s formatOverrideSpec) execute(t *testing.T) {
	requests := map[string]json.RawMessage{
		"1": json.RawMessage(validRequest(t, "site.json")),
	}

	endpoint, _ := NewAmpEndpoint(
		&mockAmpExchange{},
		newParamsValidator(t),
		&mockAmpStoredReqFetcher{requests},
		empty_fetcher.EmptyFetcher{},
		&config.Configuration{MaxRequestSize: maxSize},
		newTestMetrics(),
		analyticsConf.NewPBSAnalytics(&config.Analytics{}),
		map[string]string{},
		[]byte{},
		openrtb_ext.BuildBidderMap(),
	)

	url := fmt.Sprintf("/openrtb2/auction/amp?tag_id=1&debug=1&w=%d&h=%d&ow=%d&oh=%d&ms=%s&account=%s", s.width, s.height, s.overrideWidth, s.overrideHeight, s.multisize, s.account)
	request := httptest.NewRequest("GET", url, nil)
	recorder := httptest.NewRecorder()
	endpoint(recorder, request, nil)
	if recorder.Code != http.StatusOK {
		t.Errorf("Expected status %d. Got %d. Request config ID was 1", http.StatusOK, recorder.Code)
		t.Errorf("Response body was: %s", recorder.Body)
		t.Errorf("Request was: %s", string(requests["1"]))
	}
	var response AmpResponse
	if err := json.Unmarshal(recorder.Body.Bytes(), &response); err != nil {
		t.Fatalf("Error unmarshalling response: %s", err.Error())
	}

	formats := response.Debug.ResolvedRequest.Imp[0].Banner.Format
	if len(formats) != len(s.expect) {
		t.Fatalf("Bad formats length. Expected %v, got %v", s.expect, formats)
	}
	for i := 0; i < len(formats); i++ {
		if formats[i].W != s.expect[i].W {
			t.Errorf("format[%d].W were not equal. Expected %d, got %d", i, s.expect[i].W, formats[i].W)
		}
		if formats[i].H != s.expect[i].H {
			t.Errorf("format[%d].H were not equal. Expected %d, got %d", i, s.expect[i].H, formats[i].H)
		}
	}
}

type mockAmpStoredReqFetcher struct {
	data map[string]json.RawMessage
}

func (cf *mockAmpStoredReqFetcher) FetchRequests(ctx context.Context, requestIDs []string, impIDs []string) (requestData map[string]json.RawMessage, impData map[string]json.RawMessage, errs []error) {
	return cf.data, nil, nil
}

type mockAmpExchange struct {
	lastRequest *openrtb2.BidRequest
}

var expectedErrorsFromHoldAuction map[openrtb_ext.BidderName][]openrtb_ext.ExtBidderMessage = map[openrtb_ext.BidderName][]openrtb_ext.ExtBidderMessage{
	openrtb_ext.BidderName("openx"): {
		{
			Code:    1,
			Message: "The request exceeded the timeout allocated",
		},
	},
}

func (m *mockAmpExchange) HoldAuction(ctx context.Context, r exchange.AuctionRequest, debugLog *exchange.DebugLog) (*openrtb2.BidResponse, error) {
	m.lastRequest = r.BidRequest

	response := &openrtb2.BidResponse{
		SeatBid: []openrtb2.SeatBid{{
			Bid: []openrtb2.Bid{{
				AdM: "<script></script>",
				Ext: json.RawMessage(`{ "prebid": {"targeting": { "hb_pb": "1.20", "hb_appnexus_pb": "1.20", "hb_cache_id": "some_id"}}}`),
			}},
		}},
		Ext: json.RawMessage(`{ "errors": {"openx":[ { "code": 1, "message": "The request exceeded the timeout allocated" } ] } }`),
	}

	if r.BidRequest.Test == 1 {
		resolvedRequest, err := json.Marshal(r.BidRequest)
		if err != nil {
			resolvedRequest = json.RawMessage("{}")
		}
		response.Ext = json.RawMessage(fmt.Sprintf(`{"debug": {"httpcalls": {}, "resolvedrequest": %s}}`, resolvedRequest))
	}

	return response, nil
}

type mockAmpExchangeWarnings struct{}

func (m *mockAmpExchangeWarnings) HoldAuction(ctx context.Context, r exchange.AuctionRequest, debugLog *exchange.DebugLog) (*openrtb.BidResponse, error) {
	response := &openrtb.BidResponse{
		SeatBid: []openrtb.SeatBid{{
			Bid: []openrtb.Bid{{
				AdM: "<script></script>",
				Ext: json.RawMessage(`{ "prebid": {"targeting": { "hb_pb": "1.20", "hb_appnexus_pb": "1.20", "hb_cache_id": "some_id"}}}`),
			}},
		}},
		Ext: json.RawMessage(`{ "warnings": {"appnexus": [{"code": 10003, "message": "debug turned off for bidder"}] }}`),
	}
	return response, nil
}

func getTestBidRequest(nilUser bool, userExt *openrtb_ext.ExtUser, nilRegs bool, regsExt *openrtb_ext.ExtRegs) ([]byte, error) {
	var width int64 = 300
	var height int64 = 300
	bidRequest := &openrtb2.BidRequest{
		ID: "test-request-id",
		Imp: []openrtb2.Imp{
			{
				ID:  "/19968336/header-bid-tag-0",
				Ext: json.RawMessage(`{"appnexus": { "placementId":12883451 }}`),
				Banner: &openrtb2.Banner{
					Format: []openrtb2.Format{
						{
							W: width,
							H: 250,
						},
						{
							W: width,
							H: 240,
						},
					},
					W: &width,
					H: &height,
				},
			},
		},
		Site: &openrtb2.Site{
			ID:   "site-id",
			Page: "some-page",
		},
	}

	var userExtData []byte
	if userExt != nil {
		var err error
		userExtData, err = json.Marshal(userExt)
		if err != nil {
			return nil, err
		}
	}

	if !nilUser {
		bidRequest.User = &openrtb2.User{
			ID:       "aUserId",
			BuyerUID: "aBuyerID",
			Ext:      userExtData,
		}
	}

	var regsExtData []byte
	if regsExt != nil {
		var err error
		regsExtData, err = json.Marshal(regsExt)
		if err != nil {
			return nil, err
		}
	}

	if !nilRegs {
		bidRequest.Regs = &openrtb2.Regs{
			COPPA: 1,
			Ext:   regsExtData,
		}
	}
	return json.Marshal(bidRequest)
}

func TestSetEffectiveAmpPubID(t *testing.T) {
	testPubID := "test-pub"

	testCases := []struct {
		description   string
		req           *openrtb2.BidRequest
		account       string
		expectedPubID string
	}{
		{
			description: "No publisher ID provided",
			req: &openrtb2.BidRequest{
				App: &openrtb2.App{
					Publisher: nil,
				},
			},
			expectedPubID: "",
		},
		{
			description: "Publisher ID present in req.App.Publisher.ID",
			req: &openrtb2.BidRequest{
				App: &openrtb2.App{
					Publisher: &openrtb2.Publisher{
						ID: testPubID,
					},
				},
			},
			expectedPubID: testPubID,
		},
		{
			description: "Publisher ID present in req.Site.Publisher.ID",
			req: &openrtb2.BidRequest{
				Site: &openrtb2.Site{
					Publisher: &openrtb2.Publisher{
						ID: testPubID,
					},
				},
			},
			expectedPubID: testPubID,
		},
		{
			description: "Publisher ID present in account parameter",
			req: &openrtb2.BidRequest{
				App: &openrtb2.App{
					Publisher: &openrtb2.Publisher{
						ID: "",
					},
				},
			},
			account:       testPubID,
			expectedPubID: testPubID,
		},
		{
			description: "req.Site.Publisher present but ID set to empty string",
			req: &openrtb2.BidRequest{
				Site: &openrtb2.Site{
					Publisher: &openrtb2.Publisher{
						ID: "",
					},
				},
			},
			expectedPubID: "",
		},
	}

	for _, test := range testCases {
		setEffectiveAmpPubID(test.req, test.account)
		if test.req.Site != nil {
			assert.Equal(t, test.expectedPubID, test.req.Site.Publisher.ID,
				"should return the expected Publisher ID for test case: %s", test.description)
		} else {
			assert.Equal(t, test.expectedPubID, test.req.App.Publisher.ID,
				"should return the expected Publisher ID for test case: %s", test.description)
		}
	}
}

type mockLogger struct {
	ampObject *analytics.AmpObject
}

func newMockLogger(ao *analytics.AmpObject) analytics.PBSAnalyticsModule {
	return &mockLogger{
		ampObject: ao,
	}
}

func (logger mockLogger) LogAuctionObject(ao *analytics.AuctionObject) {
	return
}
func (logger mockLogger) LogVideoObject(vo *analytics.VideoObject) {
	return
}
func (logger mockLogger) LogCookieSyncObject(cookieObject *analytics.CookieSyncObject) {
	return
}
func (logger mockLogger) LogSetUIDObject(uuidObj *analytics.SetUIDObject) {
	return
}
func (logger mockLogger) LogNotificationEventObject(uuidObj *analytics.NotificationEvent) {
	return
}
func (logger mockLogger) LogAmpObject(ao *analytics.AmpObject) {
	*logger.ampObject = *ao
}

func TestBuildAmpObject(t *testing.T) {
	testCases := []struct {
		description       string
		inTagId           string
		inStoredRequest   json.RawMessage
		expectedAmpObject *analytics.AmpObject
	}{
		{
			description:     "Stored Amp request with nil body. Only the error gets logged",
			inTagId:         "test",
			inStoredRequest: nil,
			expectedAmpObject: &analytics.AmpObject{
				Status: http.StatusOK,
				Errors: []error{fmt.Errorf("unexpected end of JSON input")},
			},
		},
		{
			description:     "Stored Amp request with no imps that should return error. Only the error gets logged",
			inTagId:         "test",
			inStoredRequest: json.RawMessage(`{"id":"some-request-id","site":{"page":"prebid.org"},"imp":[],"tmax":500}`),
			expectedAmpObject: &analytics.AmpObject{
				Status: http.StatusOK,
				Errors: []error{fmt.Errorf("data for tag_id='test' does not define the required imp array")},
			},
		},
		{
			description:     "Wrong tag_id, error gets logged",
			inTagId:         "unknown",
			inStoredRequest: json.RawMessage(`{"id":"some-request-id","site":{"page":"prebid.org"},"imp":[{"id":"some-impression-id","banner":{"format":[{"w":300,"h":250}]},"ext":{"appnexus":{"placementId":12883451}}}],"tmax":500}`),
			expectedAmpObject: &analytics.AmpObject{
				Status: http.StatusOK,
				Errors: []error{fmt.Errorf("unexpected end of JSON input")},
			},
		},
		{
			description:     "Valid stored Amp request, correct tag_id, a valid response should be logged",
			inTagId:         "test",
			inStoredRequest: json.RawMessage(`{"id":"some-request-id","site":{"page":"prebid.org"},"imp":[{"id":"some-impression-id","banner":{"format":[{"w":300,"h":250}]},"ext":{"appnexus":{"placementId":12883451}}}],"tmax":500}`),
			expectedAmpObject: &analytics.AmpObject{
				Status: http.StatusOK,
				Errors: nil,
				Request: &openrtb2.BidRequest{
					ID: "some-request-id",
					Device: &openrtb2.Device{
						IP: "192.0.2.1",
					},
					Site: &openrtb2.Site{
						Page:      "prebid.org",
						Publisher: &openrtb2.Publisher{},
						Ext:       json.RawMessage(`{"amp":1}`),
					},
					Imp: []openrtb2.Imp{
						{
							ID: "some-impression-id",
							Banner: &openrtb2.Banner{
								Format: []openrtb2.Format{
									{
										W: 300,
										H: 250,
									},
								},
							},
							Secure: func(val int8) *int8 { return &val }(1), //(*int8)(1),
							Ext:    json.RawMessage(`{"appnexus":{"placementId":12883451}}`),
						},
					},
					AT:   1,
					TMax: 500,
					Ext:  json.RawMessage(`{"prebid":{"cache":{"bids":{"returnCreative":null},"vastxml":null},"targeting":{"pricegranularity":{"precision":2,"ranges":[{"min":0,"max":20,"increment":0.1}]},"includewinners":true,"includebidderkeys":true,"includebrandcategory":null,"includeformat":false,"durationrangesec":null,"preferdeals":false}}}`),
				},
				AuctionResponse: &openrtb2.BidResponse{
					SeatBid: []openrtb2.SeatBid{{
						Bid: []openrtb2.Bid{{
							AdM: "<script></script>",
							Ext: json.RawMessage(`{ "prebid": {"targeting": { "hb_pb": "1.20", "hb_appnexus_pb": "1.20", "hb_cache_id": "some_id"}}}`),
						}},
						Seat: "",
					}},
					Ext: json.RawMessage(`{ "errors": {"openx":[ { "code": 1, "message": "The request exceeded the timeout allocated" } ] } }`),
				},
				AmpTargetingValues: map[string]string{
					"hb_appnexus_pb": "1.20",
					"hb_cache_id":    "some_id",
					"hb_pb":          "1.20",
				},
				Origin: "",
			},
		},
	}

	request := httptest.NewRequest("GET", "/openrtb2/auction/amp?tag_id=test", nil)
	recorder := httptest.NewRecorder()

	for _, test := range testCases {

		// Set up test, declare a new mock logger every time
		actualAmpObject := new(analytics.AmpObject)

		logger := newMockLogger(actualAmpObject)

		mockAmpFetcher := &mockAmpStoredReqFetcher{
			data: map[string]json.RawMessage{
				test.inTagId: json.RawMessage(test.inStoredRequest),
			},
		}

		endpoint, _ := NewAmpEndpoint(
			&mockAmpExchange{},
			newParamsValidator(t),
			mockAmpFetcher,
			empty_fetcher.EmptyFetcher{},
			&config.Configuration{MaxRequestSize: maxSize},
			newTestMetrics(),
			logger,
			map[string]string{},
			[]byte{},
			openrtb_ext.BuildBidderMap(),
		)

		// Run test
		endpoint(recorder, request, nil)

		// assert AmpObject
		assert.Equalf(t, test.expectedAmpObject.Status, actualAmpObject.Status, "Amp Object Status field doesn't match expected: %s\n", test.description)
		assert.Lenf(t, actualAmpObject.Errors, len(test.expectedAmpObject.Errors), "Amp Object Errors array doesn't match expected: %s\n", test.description)
		assert.Equalf(t, test.expectedAmpObject.Request, actualAmpObject.Request, "Amp Object BidRequest doesn't match expected: %s\n", test.description)
		assert.Equalf(t, test.expectedAmpObject.AuctionResponse, actualAmpObject.AuctionResponse, "Amp Object BidResponse doesn't match expected: %s\n", test.description)
		assert.Equalf(t, test.expectedAmpObject.AmpTargetingValues, actualAmpObject.AmpTargetingValues, "Amp Object AmpTargetingValues doesn't match expected: %s\n", test.description)
		assert.Equalf(t, test.expectedAmpObject.Origin, actualAmpObject.Origin, "Amp Object Origin field doesn't match expected: %s\n", test.description)
	}
}

func newTestMetrics() *metrics.Metrics {
	return metrics.NewMetrics(gometrics.NewRegistry(), openrtb_ext.CoreBidderNames(), config.DisabledMetrics{})
}<|MERGE_RESOLUTION|>--- conflicted
+++ resolved
@@ -395,19 +395,11 @@
 	}
 }
 
-<<<<<<< HEAD
-func TestNoConsent(t *testing.T) {
-	// Build Request
-	bid, err := getTestBidRequest(true, nil, true, nil)
-	if err != nil {
-		t.Fatalf("Failed to marshal the complete openrtb2.BidRequest object %v", err)
-=======
 func TestConsentWarnings(t *testing.T) {
 	type inputTest struct {
 		regs              *openrtb_ext.ExtRegs
 		invalidConsentURL bool
 		expectedWarnings  map[openrtb_ext.BidderName][]openrtb_ext.ExtBidderMessage
->>>>>>> a04d5e18
 	}
 	invalidConsent := "invalid"
 
@@ -454,20 +446,12 @@
 
 		bid, err := getTestBidRequest(true, nil, testCase.regs == nil, testCase.regs)
 		if err != nil {
-			t.Fatalf("Failed to marshal the complete openrtb.BidRequest object %v", err)
+			t.Fatalf("Failed to marshal the complete openrtb2.BidRequest object %v", err)
 		}
 
 		// Simulated Stored Request Backend
 		stored := map[string]json.RawMessage{"1": json.RawMessage(bid)}
 
-<<<<<<< HEAD
-func TestInvalidConsent(t *testing.T) {
-	// Build Request
-	bid, err := getTestBidRequest(true, nil, true, nil)
-	if err != nil {
-		t.Fatalf("Failed to marshal the complete openrtb2.BidRequest object %v", err)
-	}
-=======
 		// Build Exchange Endpoint
 		var mockExchange exchange.Exchange
 		if testCase.regs != nil {
@@ -487,7 +471,6 @@
 			[]byte{},
 			openrtb_ext.BuildBidderMap(),
 		)
->>>>>>> a04d5e18
 
 		// Invoke Endpoint
 		var request *http.Request
@@ -997,10 +980,10 @@
 
 type mockAmpExchangeWarnings struct{}
 
-func (m *mockAmpExchangeWarnings) HoldAuction(ctx context.Context, r exchange.AuctionRequest, debugLog *exchange.DebugLog) (*openrtb.BidResponse, error) {
-	response := &openrtb.BidResponse{
-		SeatBid: []openrtb.SeatBid{{
-			Bid: []openrtb.Bid{{
+func (m *mockAmpExchangeWarnings) HoldAuction(ctx context.Context, r exchange.AuctionRequest, debugLog *exchange.DebugLog) (*openrtb2.BidResponse, error) {
+	response := &openrtb2.BidResponse{
+		SeatBid: []openrtb2.SeatBid{{
+			Bid: []openrtb2.Bid{{
 				AdM: "<script></script>",
 				Ext: json.RawMessage(`{ "prebid": {"targeting": { "hb_pb": "1.20", "hb_appnexus_pb": "1.20", "hb_cache_id": "some_id"}}}`),
 			}},
