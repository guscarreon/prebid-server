--- conflicted
+++ resolved
@@ -333,13 +333,12 @@
 			return []error{err}
 		}
 
-<<<<<<< HEAD
+		if err := deps.validateEidPermissions(bidExt, aliases); err != nil {
+			return []error{err}
+		}
+
 		if bidExt.Prebid.BidReqConversions != nil {
 			validateCustomRates(bidExt.Prebid.BidReqConversions.ConversionRates)
-=======
-		if err := deps.validateEidPermissions(bidExt, aliases); err != nil {
-			return []error{err}
->>>>>>> 0fd24ef9
 		}
 	}
 
@@ -429,7 +428,6 @@
 	return err
 }
 
-<<<<<<< HEAD
 func validateCustomRates(customRates map[string]map[string]float64) {
 	//Traverse and ConversionRates and discard strings that are not currencies
 	for fromCurrency, rates := range customRates {
@@ -450,7 +448,8 @@
 			delete(customRates, fromCurrency)
 		}
 	}
-=======
+}
+
 func (deps *endpointDeps) validateEidPermissions(req *openrtb_ext.ExtRequest, aliases map[string]string) error {
 	if req == nil || req.Prebid.Data == nil {
 		return nil
@@ -494,7 +493,6 @@
 		}
 	}
 	return nil
->>>>>>> 0fd24ef9
 }
 
 func (deps *endpointDeps) validateImp(imp *openrtb.Imp, aliases map[string]string, index int) []error {
