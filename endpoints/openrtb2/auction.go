package openrtb2

import (
	"context"
	"encoding/json"
	"errors"
	"fmt"
	"io"
	"io/ioutil"
	"net/http"
	"net/url"
	"strconv"
	"time"

	"github.com/buger/jsonparser"
	jsonpatch "github.com/evanphx/json-patch"
	"github.com/golang/glog"
	"github.com/julienschmidt/httprouter"
	"github.com/mssola/user_agent"
	"github.com/mxmCherry/openrtb"
	"github.com/mxmCherry/openrtb/native"
	nativeRequests "github.com/mxmCherry/openrtb/native/request"
	"github.com/prebid/prebid-server/analytics"
	"github.com/prebid/prebid-server/config"
	"github.com/prebid/prebid-server/errortypes"
	"github.com/prebid/prebid-server/exchange"
	"github.com/prebid/prebid-server/openrtb_ext"
	"github.com/prebid/prebid-server/pbsmetrics"
	"github.com/prebid/prebid-server/prebid"
	"github.com/prebid/prebid-server/stored_requests"
	"github.com/prebid/prebid-server/stored_requests/backends/empty_fetcher"
	"github.com/prebid/prebid-server/usersync"
	"golang.org/x/net/publicsuffix"
)

const storedRequestTimeoutMillis = 50

func NewEndpoint(ex exchange.Exchange, validator openrtb_ext.BidderParamValidator, requestsById stored_requests.Fetcher, categories stored_requests.CategoryFetcher, cfg *config.Configuration, met pbsmetrics.MetricsEngine, pbsAnalytics analytics.PBSAnalyticsModule, disabledBidders map[string]string, defReqJSON []byte, bidderMap map[string]openrtb_ext.BidderName) (httprouter.Handle, error) {

	if ex == nil || validator == nil || requestsById == nil || cfg == nil || met == nil {
		return nil, errors.New("NewEndpoint requires non-nil arguments.")
	}
	defRequest := defReqJSON != nil && len(defReqJSON) > 0

	return httprouter.Handle((&endpointDeps{
		ex,
		validator,
		requestsById,
		empty_fetcher.EmptyFetcher{},
		categories,
		cfg,
		met,
		pbsAnalytics,
		disabledBidders,
		defRequest,
		defReqJSON,
		bidderMap}).Auction), nil
}

type endpointDeps struct {
	ex               exchange.Exchange
	paramsValidator  openrtb_ext.BidderParamValidator
	storedReqFetcher stored_requests.Fetcher
	videoFetcher     stored_requests.Fetcher
	categories       stored_requests.CategoryFetcher
	cfg              *config.Configuration
	metricsEngine    pbsmetrics.MetricsEngine
	analytics        analytics.PBSAnalyticsModule
	disabledBidders  map[string]string
	defaultRequest   bool
	defReqJSON       []byte
	bidderMap        map[string]openrtb_ext.BidderName
}

func (deps *endpointDeps) Auction(w http.ResponseWriter, r *http.Request, _ httprouter.Params) {

	ao := analytics.AuctionObject{
		Status: http.StatusOK,
		Errors: make([]error, 0),
	}

	// Prebid Server interprets request.tmax to be the maximum amount of time that a caller is willing
	// to wait for bids. However, tmax may be defined in the Stored Request data.
	//
	// If so, then the trip to the backend might use a significant amount of this time.
	// We can respect timeouts more accurately if we note the *real* start time, and use it
	// to compute the auction timeout.
	start := time.Now()
	labels := pbsmetrics.Labels{
		Source:        pbsmetrics.DemandUnknown,
		RType:         pbsmetrics.ReqTypeORTB2Web,
		PubID:         pbsmetrics.PublisherUnknown,
		Browser:       pbsmetrics.BrowserOther,
		CookieFlag:    pbsmetrics.CookieFlagUnknown,
		RequestStatus: pbsmetrics.RequestStatusOK,
	}
	defer func() {
		deps.metricsEngine.RecordRequest(labels)
		deps.metricsEngine.RecordRequestTime(labels, time.Since(start))
		deps.analytics.LogAuctionObject(&ao)
	}()

	isSafari := checkSafari(r)
	if isSafari {
		labels.Browser = pbsmetrics.BrowserSafari
	}

	req, errL := deps.parseRequest(r)

	if fatalError(errL) && writeError(errL, w, &labels) {
		return
	}

	ctx := context.Background()

	timeout := deps.cfg.AuctionTimeouts.LimitAuctionTimeout(time.Duration(req.TMax) * time.Millisecond)
	if timeout > 0 {
		var cancel context.CancelFunc
		ctx, cancel = context.WithDeadline(ctx, start.Add(timeout))
		defer cancel()
	}

	usersyncs := usersync.ParsePBSCookieFromRequest(r, &(deps.cfg.HostCookie))
	if req.App != nil {
		labels.Source = pbsmetrics.DemandApp
		labels.RType = pbsmetrics.ReqTypeORTB2App
		labels.PubID = effectivePubID(req.App.Publisher)
	} else { //req.Site != nil
		labels.Source = pbsmetrics.DemandWeb
		if usersyncs.LiveSyncCount() == 0 {
			labels.CookieFlag = pbsmetrics.CookieFlagNo
		} else {
			labels.CookieFlag = pbsmetrics.CookieFlagYes
		}
		labels.PubID = effectivePubID(req.Site.Publisher)
	}

	if acctIdErr := validateAccount(deps.cfg, labels.PubID); acctIdErr != nil {
		errL = append(errL, acctIdErr)
		writeError(errL, w, &labels)
		return
	}

	response, err := deps.ex.HoldAuction(ctx, req, usersyncs, labels, &deps.categories)
	ao.Request = req
	ao.Response = response
	if err != nil {
		labels.RequestStatus = pbsmetrics.RequestStatusErr
		w.WriteHeader(http.StatusInternalServerError)
		fmt.Fprintf(w, "Critical error while running the auction: %v", err)
		glog.Errorf("/openrtb2/auction Critical error: %v", err)
		ao.Status = http.StatusInternalServerError
		ao.Errors = append(ao.Errors, err)
		return
	}

	// Fixes #231
	enc := json.NewEncoder(w)
	enc.SetEscapeHTML(false)

	// Fixes #328
	w.Header().Set("Content-Type", "application/json")

	// If an error happens when encoding the response, there isn't much we can do.
	// If we've sent _any_ bytes, then Go would have sent the 200 status code first.
	// That status code can't be un-sent... so the best we can do is log the error.
	if err := enc.Encode(response); err != nil {
		labels.RequestStatus = pbsmetrics.RequestStatusNetworkErr
		ao.Errors = append(ao.Errors, fmt.Errorf("/openrtb2/auction Failed to send response: %v", err))
	}
}

// parseRequest turns the HTTP request into an OpenRTB request. This is guaranteed to return:
//
//   - A context which times out appropriately, given the request.
//   - A cancellation function which should be called if the auction finishes early.
//
// If the errors list is empty, then the returned request will be valid according to the OpenRTB 2.5 spec.
// In case of "strong recommendations" in the spec, it tends to be restrictive. If a better workaround is
// possible, it will return errors with messages that suggest improvements.
//
// If the errors list has at least one element, then no guarantees are made about the returned request.
func (deps *endpointDeps) parseRequest(httpRequest *http.Request) (req *openrtb.BidRequest, errs []error) {
	req = &openrtb.BidRequest{}
	errs = nil

	// Pull the request body into a buffer, so we have it for later usage.
	lr := &io.LimitedReader{
		R: httpRequest.Body,
		N: deps.cfg.MaxRequestSize,
	}
	requestJson, err := ioutil.ReadAll(lr)
	if err != nil {
		errs = []error{err}
		return
	}
	// If the request size was too large, read through the rest of the request body so that the connection can be reused.
	if lr.N <= 0 {
		if written, err := io.Copy(ioutil.Discard, httpRequest.Body); written > 0 || err != nil {
			errs = []error{fmt.Errorf("Request size exceeded max size of %d bytes.", deps.cfg.MaxRequestSize)}
			return
		}
	}

	timeout := parseTimeout(requestJson, time.Duration(storedRequestTimeoutMillis)*time.Millisecond)
	ctx, cancel := context.WithTimeout(context.Background(), timeout)
	defer cancel()

	// Fetch the Stored Request data and merge it into the HTTP request.
	if requestJson, errs = deps.processStoredRequests(ctx, requestJson); len(errs) > 0 {
		return
	}

	if err := json.Unmarshal(requestJson, req); err != nil {
		errs = []error{err}
		return
	}

	// Populate any "missing" OpenRTB fields with info from other sources, (e.g. HTTP request headers).
	deps.setFieldsImplicitly(httpRequest, req)

	if err := processInterstitials(req); err != nil {
		errs = []error{err}
		return
	}

	errL := deps.validateRequest(req)
	if len(errL) > 0 {
		errs = append(errs, errL...)
	}

	return
}

// parseTimeout returns parses tmax from the requestJson, or returns the default if it doesn't exist.
//
// requestJson should be the content of the POST body.
//
// If the request defines tmax explicitly, then this will return that duration in milliseconds.
// If not, it will return the default timeout.
func parseTimeout(requestJson []byte, defaultTimeout time.Duration) time.Duration {
	if tmax, dataType, _, err := jsonparser.Get(requestJson, "tmax"); dataType != jsonparser.NotExist && err == nil {
		if tmaxInt, err := strconv.Atoi(string(tmax)); err == nil && tmaxInt > 0 {
			return time.Duration(tmaxInt) * time.Millisecond
		}
	}
	return defaultTimeout
}

func (deps *endpointDeps) validateRequest(req *openrtb.BidRequest) []error {
	errL := []error{}
	if req.ID == "" {
		return []error{errors.New("request missing required field: \"id\"")}
	}

	if req.TMax < 0 {
		return []error{fmt.Errorf("request.tmax must be nonnegative. Got %d", req.TMax)}
	}

	if len(req.Imp) < 1 {
		return []error{errors.New("request.imp must contain at least one element.")}
	}

	var aliases map[string]string
	if bidExt, err := deps.parseBidExt(req.Ext); err != nil {
		return []error{err}
	} else if bidExt != nil {
		aliases = bidExt.Prebid.Aliases

		if err := deps.validateAliases(aliases); err != nil {
			return []error{err}
		}

		if err := validateBidAdjustmentFactors(bidExt.Prebid.BidAdjustmentFactors, aliases); err != nil {
			return []error{err}
		}
	}

	if (req.Site == nil && req.App == nil) || (req.Site != nil && req.App != nil) {
		errL = append(errL, errors.New("request.site or request.app must be defined, but not both."))
		return errL
	}

	if err := deps.validateSite(req.Site); err != nil {
		errL = append(errL, err)
		return errL
	}

	if err := deps.validateApp(req.App); err != nil {
		errL = append(errL, err)
		return errL
	}

	if err := validateUser(req.User, aliases); err != nil {
		errL = append(errL, err)
		return errL
	}

	if err := validateRegs(req.Regs); err != nil {
		errL = append(errL, err)
		return errL
	}

	impIDs := make(map[string]int, len(req.Imp))
	for index := range req.Imp {
		imp := &req.Imp[index]
		if firstIndex, ok := impIDs[imp.ID]; ok {
			errL = append(errL, fmt.Errorf(`request.imp[%d].id and request.imp[%d].id are both "%s". Imp IDs must be unique.`, firstIndex, index, imp.ID))
		}
		impIDs[imp.ID] = index
		errs := deps.validateImp(imp, aliases, index)
		if len(errs) > 0 {
			errL = append(errL, errs...)
		}
		if fatalError(errs) {
			return errL
		}
	}

	return errL
}

func validateBidAdjustmentFactors(adjustmentFactors map[string]float64, aliases map[string]string) error {
	for bidderToAdjust, adjustmentFactor := range adjustmentFactors {
		if adjustmentFactor <= 0 {
			return fmt.Errorf("request.ext.prebid.bidadjustmentfactors.%s must be a positive number. Got %f", bidderToAdjust, adjustmentFactor)
		}
		if _, isBidder := openrtb_ext.BidderMap[bidderToAdjust]; !isBidder {
			if _, isAlias := aliases[bidderToAdjust]; !isAlias {
				return fmt.Errorf("request.ext.prebid.bidadjustmentfactors.%s is not a known bidder or alias", bidderToAdjust)
			}
		}
	}
	return nil
}

func (deps *endpointDeps) validateImp(imp *openrtb.Imp, aliases map[string]string, index int) []error {
	if imp.ID == "" {
		return []error{fmt.Errorf("request.imp[%d] missing required field: \"id\"", index)}
	}

	if len(imp.Metric) != 0 {
		return []error{fmt.Errorf("request.imp[%d].metric is not yet supported by prebid-server. Support may be added in the future", index)}
	}

	if imp.Banner == nil && imp.Video == nil && imp.Audio == nil && imp.Native == nil {
		return []error{fmt.Errorf("request.imp[%d] must contain at least one of \"banner\", \"video\", \"audio\", or \"native\"", index)}
	}

	if err := validateBanner(imp.Banner, index); err != nil {
		return []error{err}
	}

	if imp.Video != nil && len(imp.Video.MIMEs) < 1 {
		return []error{fmt.Errorf("request.imp[%d].video.mimes must contain at least one supported MIME type", index)}
	}

	if imp.Audio != nil && len(imp.Audio.MIMEs) < 1 {
		return []error{fmt.Errorf("request.imp[%d].audio.mimes must contain at least one supported MIME type", index)}
	}

	if err := fillAndValidateNative(imp.Native, index); err != nil {
		return []error{err}
	}

	if err := validatePmp(imp.PMP, index); err != nil {
		return []error{err}
	}

	errL := deps.validateImpExt(imp, aliases, index)
	if len(errL) != 0 {
		return errL
	}

	return nil
}

func validateBanner(banner *openrtb.Banner, impIndex int) error {
	if banner == nil {
		return nil
	}

	// Although these are only deprecated in the spec... since this is a new endpoint, we know nobody uses them yet.
	// Let's start things off by pointing callers in the right direction.
	if banner.WMin != 0 {
		return fmt.Errorf("request.imp[%d].banner uses unsupported property: \"wmin\". Use the \"format\" array instead.", impIndex)
	}
	if banner.WMax != 0 {
		return fmt.Errorf("request.imp[%d].banner uses unsupported property: \"wmax\". Use the \"format\" array instead.", impIndex)
	}
	if banner.HMin != 0 {
		return fmt.Errorf("request.imp[%d].banner uses unsupported property: \"hmin\". Use the \"format\" array instead.", impIndex)
	}
	if banner.HMax != 0 {
		return fmt.Errorf("request.imp[%d].banner uses unsupported property: \"hmax\". Use the \"format\" array instead.", impIndex)
	}

	hasRootSize := banner.H != nil && banner.W != nil && *banner.H > 0 && *banner.W > 0
	if !hasRootSize && len(banner.Format) == 0 {
		return fmt.Errorf("request.imp[%d].banner has no sizes. Define \"w\" and \"h\", or include \"format\" elements.", impIndex)
	}

	for fmtIndex, format := range banner.Format {
		if err := validateFormat(&format, impIndex, fmtIndex); err != nil {
			return err
		}
	}
	return nil
}

// fillAndValidateNative validates the request, and assigns the Asset IDs as recommended by the Native v1.2 spec.
func fillAndValidateNative(n *openrtb.Native, impIndex int) error {
	if n == nil {
		return nil
	}

	if len(n.Request) == 0 {
		return fmt.Errorf("request.imp[%d].native missing required property \"request\"", impIndex)
	}
	var nativePayload nativeRequests.Request
	if err := json.Unmarshal(json.RawMessage(n.Request), &nativePayload); err != nil {
		return err
	}

	if err := validateNativeContextTypes(nativePayload.Context, nativePayload.ContextSubType, impIndex); err != nil {
		return err
	}
	if err := validateNativePlacementType(nativePayload.PlcmtType, impIndex); err != nil {
		return err
	}
	if err := fillAndValidateNativeAssets(nativePayload.Assets, impIndex); err != nil {
		return err
	}
	if err := validateNativeEventTrackers(nativePayload.EventTrackers, impIndex); err != nil {
		return err
	}

	serialized, err := json.Marshal(nativePayload)
	if err != nil {
		return err
	}
	n.Request = string(serialized)
	return nil
}

func validateNativeContextTypes(cType native.ContextType, cSubtype native.ContextSubType, impIndex int) error {
	if cType < native.ContextTypeContent || cType > native.ContextTypeProduct {
		return fmt.Errorf("request.imp[%d].native.request.context is invalid. See https://iabtechlab.com/wp-content/uploads/2016/07/OpenRTB-Native-Ads-Specification-Final-1.2.pdf#page=39", impIndex)
	}
	if cSubtype < 0 {
		return fmt.Errorf("request.imp[%d].native.request.contextsubtype value can't be less than 0. See https://iabtechlab.com/wp-content/uploads/2016/07/OpenRTB-Native-Ads-Specification-Final-1.2.pdf#page=39", impIndex)
	}
	if cSubtype == 0 {
		return nil
	}

	if cSubtype >= 500 {
		return fmt.Errorf("request.imp[%d].native.request.contextsubtype can't be greater than or equal to 500. See https://iabtechlab.com/wp-content/uploads/2016/07/OpenRTB-Native-Ads-Specification-Final-1.2.pdf#page=39", impIndex)
	}
	if cSubtype >= native.ContextSubTypeGeneral && cSubtype <= native.ContextSubTypeUserGenerated {
		if cType != native.ContextTypeContent {
			return fmt.Errorf("request.imp[%d].native.request.context is %d, but contextsubtype is %d. This is an invalid combination. See https://iabtechlab.com/wp-content/uploads/2016/07/OpenRTB-Native-Ads-Specification-Final-1.2.pdf#page=39", impIndex, cType, cSubtype)
		}
		return nil
	}
	if cSubtype >= native.ContextSubTypeSocial && cSubtype <= native.ContextSubTypeChat {
		if cType != native.ContextTypeSocial {
			return fmt.Errorf("request.imp[%d].native.request.context is %d, but contextsubtype is %d. This is an invalid combination. See https://iabtechlab.com/wp-content/uploads/2016/07/OpenRTB-Native-Ads-Specification-Final-1.2.pdf#page=39", impIndex, cType, cSubtype)
		}
		return nil
	}
	if cSubtype >= native.ContextSubTypeSelling && cSubtype <= native.ContextSubTypeProductReview {
		if cType != native.ContextTypeProduct {
			return fmt.Errorf("request.imp[%d].native.request.context is %d, but contextsubtype is %d. This is an invalid combination. See https://iabtechlab.com/wp-content/uploads/2016/07/OpenRTB-Native-Ads-Specification-Final-1.2.pdf#page=39", impIndex, cType, cSubtype)
		}
		return nil
	}

	return fmt.Errorf("request.imp[%d].native.request.contextsubtype is invalid. See https://iabtechlab.com/wp-content/uploads/2016/07/OpenRTB-Native-Ads-Specification-Final-1.2.pdf#page=39", impIndex)
}

func validateNativePlacementType(pt native.PlacementType, impIndex int) error {
	if pt < native.PlacementTypeFeed || pt > native.PlacementTypeRecommendationWidget {
		return fmt.Errorf("request.imp[%d].native.request.plcmttype is invalid. See https://iabtechlab.com/wp-content/uploads/2016/07/OpenRTB-Native-Ads-Specification-Final-1.2.pdf#page=40", impIndex)
	}
	return nil
}

func fillAndValidateNativeAssets(assets []nativeRequests.Asset, impIndex int) error {
	if len(assets) < 1 {
		return fmt.Errorf("request.imp[%d].native.request.assets must be an array containing at least one object", impIndex)
	}

	for i := 0; i < len(assets); i++ {
		// Per the OpenRTB spec docs, this is a "unique asset ID, assigned by exchange. Typically a counter for the array"
		// To avoid conflict with the Request, we'll return a 400 if the Request _did_ define this ID,
		// and then populate it as the spec suggests.
		if err := validateNativeAsset(assets[i], impIndex, i); err != nil {
			return err
		}
		assets[i].ID = int64(i)
	}
	return nil
}

func validateNativeAsset(asset nativeRequests.Asset, impIndex int, assetIndex int) error {
	if asset.ID != 0 {
		return fmt.Errorf(`request.imp[%d].native.request.assets[%d].id must not be defined. Prebid Server will set this automatically, using the index of the asset in the array as the ID`, impIndex, assetIndex)
	}

	assetErr := "request.imp[%d].native.request.assets[%d] must define exactly one of {title, img, video, data}"
	foundType := false

	if asset.Title != nil {
		foundType = true
		if err := validateNativeAssetTitle(asset.Title, impIndex, assetIndex); err != nil {
			return err
		}
	}

	if asset.Img != nil {
		if foundType {
			return fmt.Errorf(assetErr, impIndex, assetIndex)
		}
		foundType = true
		if err := validateNativeAssetImg(asset.Img, impIndex, assetIndex); err != nil {
			return err
		}
	}

	if asset.Video != nil {
		if foundType {
			return fmt.Errorf(assetErr, impIndex, assetIndex)
		}
		foundType = true
		if err := validateNativeAssetVideo(asset.Video, impIndex, assetIndex); err != nil {
			return err
		}
	}

	if asset.Data != nil {
		if foundType {
			return fmt.Errorf(assetErr, impIndex, assetIndex)
		}
		foundType = true
		if err := validateNativeAssetData(asset.Data, impIndex, assetIndex); err != nil {
			return err
		}
	}

	if !foundType {
		return fmt.Errorf(assetErr, impIndex, assetIndex)
	}

	return nil
}

func validateNativeEventTrackers(trackers []nativeRequests.EventTracker, impIndex int) error {
	for i := 0; i < len(trackers); i++ {
		if err := validateNativeEventTracker(trackers[i], impIndex, i); err != nil {
			return err
		}
	}
	return nil
}

func validateNativeAssetTitle(title *nativeRequests.Title, impIndex int, assetIndex int) error {
	if title.Len < 1 {
		return fmt.Errorf("request.imp[%d].native.request.assets[%d].title.len must be a positive integer", impIndex, assetIndex)
	}
	return nil
}

func validateNativeEventTracker(tracker nativeRequests.EventTracker, impIndex int, eventIndex int) error {
	if tracker.Event < native.EventTypeImpression || tracker.Event > native.EventTypeViewableVideo50 {
		return fmt.Errorf("request.imp[%d].native.request.eventtrackers[%d].event is invalid. See section 7.6: https://iabtechlab.com/wp-content/uploads/2016/07/OpenRTB-Native-Ads-Specification-Final-1.2.pdf#page=43", impIndex, eventIndex)
	}
	if len(tracker.Methods) < 1 {
		return fmt.Errorf("request.imp[%d].native.request.eventtrackers[%d].method is required. See section 7.7: https://iabtechlab.com/wp-content/uploads/2016/07/OpenRTB-Native-Ads-Specification-Final-1.2.pdf#page=43", impIndex, eventIndex)
	}
	for methodIndex, method := range tracker.Methods {
		if method < native.EventTrackingMethodImage || method > native.EventTrackingMethodJS {
			return fmt.Errorf("request.imp[%d].native.request.eventtrackers[%d].methods[%d] is invalid. See section 7.7: https://iabtechlab.com/wp-content/uploads/2016/07/OpenRTB-Native-Ads-Specification-Final-1.2.pdf#page=43", impIndex, eventIndex, methodIndex)
		}
	}

	return nil
}

func validateNativeAssetImg(image *nativeRequests.Image, impIndex int, assetIndex int) error {
	// Note that w, wmin, h, and hmin cannot be negative because these variables use unsigned ints.
	// Those fail during the standard json.Unmarshal() call.
	if image.W == 0 && image.WMin == 0 {
		return fmt.Errorf(`request.imp[%d].native.request.assets[%d].img must contain at least one of "w" or "wmin"`, impIndex, assetIndex)
	}
	if image.H == 0 && image.HMin == 0 {
		return fmt.Errorf(`request.imp[%d].native.request.assets[%d].img must contain at least one of "h" or "hmin"`, impIndex, assetIndex)
	}

	return nil
}

func validateNativeAssetVideo(video *nativeRequests.Video, impIndex int, assetIndex int) error {
	if len(video.MIMEs) < 1 {
		return fmt.Errorf("request.imp[%d].native.request.assets[%d].video.mimes must be an array with at least one MIME type", impIndex, assetIndex)
	}
	if video.MinDuration < 1 {
		return fmt.Errorf("request.imp[%d].native.request.assets[%d].video.minduration must be a positive integer", impIndex, assetIndex)
	}
	if video.MaxDuration < 1 {
		return fmt.Errorf("request.imp[%d].native.request.assets[%d].video.maxduration must be a positive integer", impIndex, assetIndex)
	}
	if err := validateNativeVideoProtocols(video.Protocols, impIndex, assetIndex); err != nil {
		return err
	}

	return nil
}

func validateNativeAssetData(data *nativeRequests.Data, impIndex int, assetIndex int) error {
	if data.Type < native.DataAssetTypeSponsored || data.Type > native.DataAssetTypeCTAText {
		return fmt.Errorf("request.imp[%d].native.request.assets[%d].data.type is invalid. See section 7.4: https://iabtechlab.com/wp-content/uploads/2016/07/OpenRTB-Native-Ads-Specification-Final-1.2.pdf#page=40", impIndex, assetIndex)
	}

	return nil
}

func validateNativeVideoProtocols(protocols []native.Protocol, impIndex int, assetIndex int) error {
	if len(protocols) < 1 {
		return fmt.Errorf("request.imp[%d].native.request.assets[%d].video.protocols must be an array with at least one element", impIndex, assetIndex)
	}
	for i := 0; i < len(protocols); i++ {
		if err := validateNativeVideoProtocol(protocols[i], impIndex, assetIndex, i); err != nil {
			return err
		}
	}
	return nil
}

func validateNativeVideoProtocol(protocol native.Protocol, impIndex int, assetIndex int, protocolIndex int) error {
	if protocol < native.ProtocolVAST10 || protocol > native.ProtocolDAAST10Wrapper {
		return fmt.Errorf("request.imp[%d].native.request.assets[%d].video.protocols[%d] is invalid. See Section 5.8: https://www.iab.com/wp-content/uploads/2016/03/OpenRTB-API-Specification-Version-2-5-FINAL.pdf#page=52", impIndex, assetIndex, protocolIndex)
	}
	return nil
}

func validateFormat(format *openrtb.Format, impIndex int, formatIndex int) error {
	usesHW := format.W != 0 || format.H != 0
	usesRatios := format.WMin != 0 || format.WRatio != 0 || format.HRatio != 0
	if usesHW && usesRatios {
		return fmt.Errorf("Request imp[%d].banner.format[%d] should define *either* {w, h} *or* {wmin, wratio, hratio}, but not both. If both are valid, send two \"format\" objects in the request.", impIndex, formatIndex)
	}
	if !usesHW && !usesRatios {
		return fmt.Errorf("Request imp[%d].banner.format[%d] should define *either* {w, h} (for static size requirements) *or* {wmin, wratio, hratio} (for flexible sizes) to be non-zero.", impIndex, formatIndex)
	}
	if usesHW && (format.W == 0 || format.H == 0) {
		return fmt.Errorf("Request imp[%d].banner.format[%d] must define non-zero \"h\" and \"w\" properties.", impIndex, formatIndex)
	}
	if usesRatios && (format.WMin == 0 || format.WRatio == 0 || format.HRatio == 0) {
		return fmt.Errorf("Request imp[%d].banner.format[%d] must define non-zero \"wmin\", \"wratio\", and \"hratio\" properties.", impIndex, formatIndex)
	}
	return nil
}

func validatePmp(pmp *openrtb.PMP, impIndex int) error {
	if pmp == nil {
		return nil
	}

	for dealIndex, deal := range pmp.Deals {
		if deal.ID == "" {
			return fmt.Errorf("request.imp[%d].pmp.deals[%d] missing required field: \"id\"", impIndex, dealIndex)
		}
	}
	return nil
}

func (deps *endpointDeps) validateImpExt(imp *openrtb.Imp, aliases map[string]string, impIndex int) []error {
	errL := []error{}
	if len(imp.Ext) == 0 {
		return []error{fmt.Errorf("request.imp[%d].ext is required", impIndex)}
	}

	var bidderExts map[string]json.RawMessage
	if err := json.Unmarshal(imp.Ext, &bidderExts); err != nil {
		return []error{err}
	}

	// Also accept bidder exts within imp[...].ext.prebid.bidder
	// NOTE: This is not part of the official API, we are not expecting clients
	// migrate from imp[...].ext.${BIDDER} to imp[...].ext.prebid.bidder.${BIDDER}
	// at this time
	// https://github.com/prebid/prebid-server/pull/846#issuecomment-476352224
	if rawPrebidExt, ok := bidderExts[openrtb_ext.PrebidExtKey]; ok {
		var prebidExt openrtb_ext.ExtImpPrebid
		if err := json.Unmarshal(rawPrebidExt, &prebidExt); err == nil && prebidExt.Bidder != nil {
			for bidder, ext := range prebidExt.Bidder {
				if ext == nil {
					continue
				}

				bidderExts[bidder] = ext
			}
		}
	}

	/* Process all the bidder exts in the request */
	disabledBidders := []string{}
	for bidder, ext := range bidderExts {
		if bidder != openrtb_ext.PrebidExtKey {
			coreBidder := bidder
			if tmp, isAlias := aliases[bidder]; isAlias {
				coreBidder = tmp
			}
			if bidderName, isValid := deps.bidderMap[coreBidder]; isValid {
				if err := deps.paramsValidator.Validate(bidderName, ext); err != nil {
					return []error{fmt.Errorf("request.imp[%d].ext.%s failed validation.\n%v", impIndex, coreBidder, err)}
				}
			} else {
				if msg, isDisabled := deps.disabledBidders[bidder]; isDisabled {
					errL = append(errL, &errortypes.BidderTemporarilyDisabled{Message: msg})
					disabledBidders = append(disabledBidders, bidder)
				} else {
					return []error{fmt.Errorf("request.imp[%d].ext contains unknown bidder: %s. Did you forget an alias in request.ext.prebid.aliases?", impIndex, bidder)}
				}
			}
		}
	}

	// defer deleting disabled bidders so we don't disrupt the loop
	if len(disabledBidders) > 0 {
		for _, bidder := range disabledBidders {
			delete(bidderExts, bidder)
		}
		extJSON, err := json.Marshal(bidderExts)
		if err != nil {
			return []error{err}
		}
		imp.Ext = extJSON
	}

	// TODO #713 Fix this here
	if len(bidderExts) < 1 {
		errL = append(errL, fmt.Errorf("request.imp[%d].ext must contain at least one bidder", impIndex))
		return errL
	}

	return errL
}

func (deps *endpointDeps) parseBidExt(ext json.RawMessage) (*openrtb_ext.ExtRequest, error) {
	if len(ext) < 1 {
		return nil, nil
	}
	var tmpExt openrtb_ext.ExtRequest
	if err := json.Unmarshal(ext, &tmpExt); err != nil {
		return nil, fmt.Errorf("request.ext is invalid: %v", err)
	}
	return &tmpExt, nil
}

func (deps *endpointDeps) validateAliases(aliases map[string]string) error {
	for thisAlias, coreBidder := range aliases {
		if _, isCoreBidder := deps.bidderMap[coreBidder]; !isCoreBidder {
			return fmt.Errorf("request.ext.prebid.aliases.%s refers to unknown bidder: %s", thisAlias, coreBidder)
		}
		if thisAlias == coreBidder {
			return fmt.Errorf("request.ext.prebid.aliases.%s defines a no-op alias. Choose a different alias, or remove this entry.", thisAlias)
		}
	}
	return nil
}

func (deps *endpointDeps) validateSite(site *openrtb.Site) error {
	if site == nil {
		return nil
	}

	if site.ID == "" && site.Page == "" {
		return errors.New("request.site should include at least one of request.site.id or request.site.page.")
	}
	if len(site.Ext) > 0 {
		var s openrtb_ext.ExtSite
		if err := json.Unmarshal(site.Ext, &s); err != nil {
			return err
		}
	}

	return nil
}

func (deps *endpointDeps) validateApp(app *openrtb.App) error {
	if app == nil {
		return nil
	}

	if app.ID != "" {
		if _, found := deps.cfg.BlacklistedAppMap[app.ID]; found {
			return &errortypes.BlacklistedApp{Message: fmt.Sprintf("Prebid-server does not process requests from App ID: %s", app.ID)}
		}
	}

	if len(app.Ext) > 0 {
		var a openrtb_ext.ExtApp
		if err := json.Unmarshal(app.Ext, &a); err != nil {
			return err
		}
	}

	return nil
}

func validateUser(user *openrtb.User, aliases map[string]string) error {
	// DigiTrust support
	if user != nil && user.Ext != nil {
		// Creating ExtUser object to check if DigiTrust is valid
		var userExt openrtb_ext.ExtUser
		if err := json.Unmarshal(user.Ext, &userExt); err == nil {
			if userExt.DigiTrust != nil && userExt.DigiTrust.Pref != 0 {
				// DigiTrust is not valid. Return error.
				return errors.New("request.user contains a digitrust object that is not valid.")
			}
			// Check if the buyeruids are valid
			if userExt.Prebid != nil {
				if len(userExt.Prebid.BuyerUIDs) < 1 {
					return errors.New(`request.user.ext.prebid requires a "buyeruids" property with at least one ID defined. If none exist, then request.user.ext.prebid should not be defined.`)
				}
				for bidderName := range userExt.Prebid.BuyerUIDs {
					if _, ok := openrtb_ext.BidderMap[bidderName]; !ok {
						if _, ok := aliases[bidderName]; !ok {
							return fmt.Errorf("request.user.ext.%s is neither a known bidder name nor an alias in request.ext.prebid.aliases.", bidderName)
						}
					}
				}
			}
			// Check Universal User ID
			if userExt.Eids != nil {
				if len(userExt.Eids) == 0 {
					return fmt.Errorf("request.user.ext.eids must contain at least one element or be undefined")
				}
				uniqueSources := make(map[string]struct{}, len(userExt.Eids))
				for eidIndex, eid := range userExt.Eids {
					if eid.Source == "" {
						return fmt.Errorf("request.user.ext.eids[%d] missing required field: \"source\"", eidIndex)
					}
					if _, ok := uniqueSources[eid.Source]; ok {
						return fmt.Errorf("request.user.ext.eids must contain unique sources")
					}
					uniqueSources[eid.Source] = struct{}{}

					if eid.ID == "" && eid.Uids == nil {
						return fmt.Errorf("request.user.ext.eids[%d] must contain either \"id\" or \"uids\" field", eidIndex)
					}
					if eid.ID == "" {
						if len(eid.Uids) == 0 {
							return fmt.Errorf("request.user.ext.eids[%d].uids must contain at least one element or be undefined", eidIndex)
						}
						for uidIndex, uid := range eid.Uids {
							if uid.ID == "" {
								return fmt.Errorf("request.user.ext.eids[%d].uids[%d] missing required field: \"id\"", eidIndex, uidIndex)
							}
						}
					}
				}
			}
		} else {
			// Return error.
			return fmt.Errorf("request.user.ext object is not valid: %v", err)
		}
	}

	return nil
}

func validateRegs(regs *openrtb.Regs) error {
	if regs != nil && len(regs.Ext) > 0 {
		var regsExt openrtb_ext.ExtRegs
		if err := json.Unmarshal(regs.Ext, &regsExt); err != nil {
			return fmt.Errorf("request.regs.ext is invalid: %v", err)
		}
		if regsExt.GDPR != nil && (*regsExt.GDPR < 0 || *regsExt.GDPR > 1) {
			return errors.New("request.regs.ext.gdpr must be either 0 or 1.")
		}
	}
	return nil
}

// setFieldsImplicitly uses _implicit_ information from the httpReq to set values on bidReq.
// This function does not consume the request body, which was set explicitly, but infers certain
// OpenRTB properties from the headers and other implicit info.
//
// This function _should not_ override any fields which were defined explicitly by the caller in the request.
func (deps *endpointDeps) setFieldsImplicitly(httpReq *http.Request, bidReq *openrtb.BidRequest) {
	setDeviceImplicitly(httpReq, bidReq)

	// Per the OpenRTB spec: A bid request must not contain both a Site and an App object.
	if bidReq.App == nil {
		setSiteImplicitly(httpReq, bidReq)
	}
	setImpsImplicitly(httpReq, bidReq.Imp)

	setAuctionTypeImplicitly(bidReq)
}

// setDeviceImplicitly uses implicit info from httpReq to populate bidReq.Device
func setDeviceImplicitly(httpReq *http.Request, bidReq *openrtb.BidRequest) {
	setIPImplicitly(httpReq, bidReq) // Fixes #230
	setUAImplicitly(httpReq, bidReq)
}

// setAuctionTypeImplicitly sets the auction type to 1 if it wasn't on the request,
// since header bidding is generally a first-price auction.
func setAuctionTypeImplicitly(bidReq *openrtb.BidRequest) {
	if bidReq.AT == 0 {
		bidReq.AT = 1
	}
	return
}

// setSiteImplicitly uses implicit info from httpReq to populate bidReq.Site
func setSiteImplicitly(httpReq *http.Request, bidReq *openrtb.BidRequest) {
	if bidReq.Site == nil || bidReq.Site.Page == "" || bidReq.Site.Domain == "" {
		referrerCandidate := httpReq.Referer()
		if parsedUrl, err := url.Parse(referrerCandidate); err == nil {
			if domain, err := publicsuffix.EffectiveTLDPlusOne(parsedUrl.Host); err == nil {
				if bidReq.Site == nil {
					bidReq.Site = &openrtb.Site{}
				}
				if bidReq.Site.Domain == "" {
					bidReq.Site.Domain = domain
				}

				// This looks weird... but is not a bug. The site which called prebid-server (the "referer"), is
				// (almost certainly) the page where the ad will be hosted. In the OpenRTB spec, this is *page*, not *ref*.
				if bidReq.Site.Page == "" {
					bidReq.Site.Page = referrerCandidate
				}
			}
		}
	}
	if bidReq.Site != nil {
		setAmpExt(bidReq.Site, "0")
	}
}

func setImpsImplicitly(httpReq *http.Request, imps []openrtb.Imp) {
	secure := int8(1)
	for i := 0; i < len(imps); i++ {
		if imps[i].Secure == nil && prebid.IsSecure(httpReq) {
			imps[i].Secure = &secure
		}
	}
}

func getJsonSyntaxError(testJSON []byte) (bool, string) {
	type JsonNode struct {
		raw   *json.RawMessage
		doc   map[string]*JsonNode
		ary   []*JsonNode
		which int
	}
	type jNode map[string]*JsonNode
	docErrdoc := &jNode{}
	docErr := json.Unmarshal(testJSON, docErrdoc)
	if uerror, ok := docErr.(*json.SyntaxError); ok {
		err := fmt.Sprintf("%s at offset %v", uerror.Error(), uerror.Offset)
		return true, err
	}
	return false, ""
}

func (deps *endpointDeps) processStoredRequests(ctx context.Context, requestJson []byte) ([]byte, []error) {
	// Parse the Stored Request IDs from the BidRequest and Imps.
	storedBidRequestId, hasStoredBidRequest, err := getStoredRequestId(requestJson)
	if err != nil {
		return nil, []error{err}
	}
	imps, impIds, idIndices, errs := parseImpInfo(requestJson)
	if len(errs) > 0 {
		return nil, errs
	}

	// Fetch the Stored Request data
	var storedReqIds []string
	if hasStoredBidRequest {
		storedReqIds = []string{storedBidRequestId}
	}
	storedRequests, storedImps, errs := deps.storedReqFetcher.FetchRequests(ctx, storedReqIds, impIds)
	if len(errs) != 0 {
		return nil, errs
	}

	// Apply the Stored BidRequest, if it exists
	resolvedRequest := requestJson
	if hasStoredBidRequest {
		resolvedRequest, err = jsonpatch.MergePatch(storedRequests[storedBidRequestId], requestJson)
		if err != nil {
			hasErr, Err := getJsonSyntaxError(requestJson)
			if hasErr {
				err = fmt.Errorf("Invalid JSON in Incoming Request: %s", Err)
			} else {
				hasErr, Err = getJsonSyntaxError(storedRequests[storedBidRequestId])
				if hasErr {
					err = fmt.Errorf("Invalid JSON in Stored Request with ID %s: %s", storedBidRequestId, Err)
					err = fmt.Errorf("ext.prebid.storedrequest.id refers to Stored Request %s which contains Invalid JSON: %s", storedBidRequestId, Err)
				}
			}
			return nil, []error{err}
		}
	}

	// Apply default aliases, if they are provided
	if deps.defaultRequest {
		aliasedRequest, err := jsonpatch.MergePatch(deps.defReqJSON, resolvedRequest)
		if err != nil {
			hasErr, Err := getJsonSyntaxError(resolvedRequest)
			if hasErr {
				err = fmt.Errorf("Invalid JSON in Incoming Request: %s", Err)
			} else {
				hasErr, Err = getJsonSyntaxError(deps.defReqJSON)
				if hasErr {
					err = fmt.Errorf("Invalid JSON in Default Request Settings: %s", Err)
				}
			}
			return nil, []error{err}
		}
		resolvedRequest = aliasedRequest
	}

	// Apply any Stored Imps, if they exist. Since the JSON Merge Patch overrides arrays,
	// and Prebid Server defers to the HTTP Request to resolve conflicts, it's safe to
	// assume that the request.imp data did not change when applying the Stored BidRequest.
	for i := 0; i < len(impIds); i++ {
		resolvedImp, err := jsonpatch.MergePatch(storedImps[impIds[i]], imps[idIndices[i]])
		if err != nil {
			hasErr, Err := getJsonSyntaxError(imps[idIndices[i]])
			if hasErr {
				err = fmt.Errorf("Invalid JSON in Imp[%d] of Incoming Request: %s", i, Err)
			} else {
				hasErr, Err = getJsonSyntaxError(storedImps[impIds[i]])
				if hasErr {
					err = fmt.Errorf("imp.ext.prebid.storedrequest.id %s: Stored Imp has Invalid JSON: %s", impIds[i], Err)
				}
			}
			return nil, []error{err}
		}
		imps[idIndices[i]] = resolvedImp
	}
	if len(impIds) > 0 {
		newImpJson, err := json.Marshal(imps)
		if err != nil {
			return nil, []error{err}
		}
		resolvedRequest, err = jsonparser.Set(resolvedRequest, newImpJson, "imp")
		if err != nil {
			return nil, []error{err}
		}
	}

	return resolvedRequest, nil
}

// parseImpInfo parses the request JSON and returns several things about the Imps
//
// 1. A list of the JSON for every Imp.
// 2. A list of all IDs which appear at `imp[i].ext.prebid.storedrequest.id`.
// 3. A list intended to parallel "ids". Each element tells which index of "imp[index]" the corresponding element of "ids" should modify.
// 4. Any errors which occur due to bad requests. These should warrant an HTTP 4xx response.
func parseImpInfo(requestJson []byte) (imps []json.RawMessage, ids []string, impIdIndices []int, errs []error) {
	if impArray, dataType, _, err := jsonparser.Get(requestJson, "imp"); err == nil && dataType == jsonparser.Array {
		i := 0
		jsonparser.ArrayEach(impArray, func(imp []byte, _ jsonparser.ValueType, _ int, err error) {
			if storedImpId, hasStoredImp, err := getStoredRequestId(imp); err != nil {
				errs = append(errs, err)
			} else if hasStoredImp {
				ids = append(ids, storedImpId)
				impIdIndices = append(impIdIndices, i)
			}
			imps = append(imps, imp)
			i++
		})
	}
	return
}

// getStoredRequestId parses a Stored Request ID from some json, without doing a full (slow) unmarshal.
// It returns the ID, true/false whether a stored request key existed, and an error if anything went wrong
// (e.g. malformed json, id not a string, etc).
func getStoredRequestId(data []byte) (string, bool, error) {
	// These keys must be kept in sync with openrtb_ext.ExtStoredRequest
	value, dataType, _, err := jsonparser.Get(data, "ext", openrtb_ext.PrebidExtKey, "storedrequest", "id")
	if dataType == jsonparser.NotExist {
		return "", false, nil
	}
	if err != nil {
		return "", false, err
	}
	if dataType != jsonparser.String {
		return "", true, errors.New("ext.prebid.storedrequest.id must be a string")
	}

	return string(value), true, nil
}

// setIPImplicitly sets the IP address on bidReq, if it's not explicitly defined and we can figure it out.
func setIPImplicitly(httpReq *http.Request, bidReq *openrtb.BidRequest) {
	if bidReq.Device == nil || bidReq.Device.IP == "" {
		if ip := prebid.GetIP(httpReq); ip != "" {
			if bidReq.Device == nil {
				bidReq.Device = &openrtb.Device{}
			}
			bidReq.Device.IP = ip
		}
	}
}

// setUAImplicitly sets the User Agent on bidReq, if it's not explicitly defined and it's defined on the request.
func setUAImplicitly(httpReq *http.Request, bidReq *openrtb.BidRequest) {
	if bidReq.Device == nil || bidReq.Device.UA == "" {
		if ua := httpReq.UserAgent(); ua != "" {
			if bidReq.Device == nil {
				bidReq.Device = &openrtb.Device{}
			}
			bidReq.Device.UA = ua
		}
	}
}

// Check if a request comes from a Safari browser
func checkSafari(r *http.Request) (isSafari bool) {
	isSafari = false
	if ua := user_agent.New(r.Header.Get("User-Agent")); ua != nil {
		name, _ := ua.Browser()
		if name == "Safari" {
			isSafari = true
		}
	}
	return
}

// Write(return) errors to the client, if any. Returns true if errors were found.
func writeError(errs []error, w http.ResponseWriter, labels *pbsmetrics.Labels) bool {
<<<<<<< HEAD
	var rc bool = false
	if len(errs) > 0 {
		httpStatus := http.StatusBadRequest
		metricsStatus := pbsmetrics.RequestStatusBadInput
=======
	if len(errs) > 0 {
		httpStatus := http.StatusBadRequest
>>>>>>> 27c90426
		for _, err := range errs {
			erVal := errortypes.DecodeError(err)
			if erVal == errortypes.BlacklistedAppCode || erVal == errortypes.BlacklistedAcctCode {
				httpStatus = http.StatusServiceUnavailable
<<<<<<< HEAD
				metricsStatus = pbsmetrics.RequestStatusBlacklisted
			}
		}
		w.WriteHeader(httpStatus)
		labels.RequestStatus = metricsStatus
=======
			}
		}
		w.WriteHeader(httpStatus)
		labels.RequestStatus = pbsmetrics.RequestStatusBadInput
>>>>>>> 27c90426
		for _, err := range errs {
			w.Write([]byte(fmt.Sprintf("Invalid request: %s\n", err.Error())))
		}
		rc = true
	}
	return rc
}

// Checks to see if an error in an error list is a fatal error
func fatalError(errL []error) bool {
	for _, err := range errL {
		errCode := errortypes.DecodeError(err)
		if errCode != errortypes.BidderTemporarilyDisabledCode || errCode == errortypes.BlacklistedAppCode || errCode == errortypes.BlacklistedAcctCode {
			return true
		}
	}
	return false
}

// Returns the effective publisher ID
func effectivePubID(pub *openrtb.Publisher) string {
	if pub != nil {
		if pub.Ext != nil {
			var pubExt openrtb_ext.ExtPublisher
			err := json.Unmarshal(pub.Ext, &pubExt)
			if err == nil && pubExt.ParentAccount != nil && *pubExt.ParentAccount != "" {
				return *pubExt.ParentAccount
			}
		}
		if pub.ID != "" {
			return pub.ID
		}
	}
	return pbsmetrics.PublisherUnknown
}

func validateAccount(cfg *config.Configuration, pubID string) error {
	var err error = nil
	if cfg.AccountRequired && pubID == pbsmetrics.PublisherUnknown {
		// If specified in the configuration, discard requests that don't come with an account ID.
		err = error(&errortypes.AcctRequired{Message: fmt.Sprintf("Prebid-server has been configured to discard requests that don't come with an Account ID. Please reach out to the prebid server host.")})
	} else if _, found := cfg.BlacklistedAcctMap[pubID]; found {
		// Blacklist account now that we have resolved the value
		err = error(&errortypes.BlacklistedAcct{Message: fmt.Sprintf("Prebid-server has blacklisted Account ID: %s, please reach out to the prebid server host.", pubID)})
	}
	return err
}<|MERGE_RESOLUTION|>--- conflicted
+++ resolved
@@ -1140,31 +1140,20 @@
 
 // Write(return) errors to the client, if any. Returns true if errors were found.
 func writeError(errs []error, w http.ResponseWriter, labels *pbsmetrics.Labels) bool {
-<<<<<<< HEAD
 	var rc bool = false
 	if len(errs) > 0 {
 		httpStatus := http.StatusBadRequest
 		metricsStatus := pbsmetrics.RequestStatusBadInput
-=======
-	if len(errs) > 0 {
-		httpStatus := http.StatusBadRequest
->>>>>>> 27c90426
 		for _, err := range errs {
 			erVal := errortypes.DecodeError(err)
 			if erVal == errortypes.BlacklistedAppCode || erVal == errortypes.BlacklistedAcctCode {
 				httpStatus = http.StatusServiceUnavailable
-<<<<<<< HEAD
 				metricsStatus = pbsmetrics.RequestStatusBlacklisted
+				break
 			}
 		}
 		w.WriteHeader(httpStatus)
 		labels.RequestStatus = metricsStatus
-=======
-			}
-		}
-		w.WriteHeader(httpStatus)
-		labels.RequestStatus = pbsmetrics.RequestStatusBadInput
->>>>>>> 27c90426
 		for _, err := range errs {
 			w.Write([]byte(fmt.Sprintf("Invalid request: %s\n", err.Error())))
 		}
