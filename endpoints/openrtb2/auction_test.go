package openrtb2

import (
	"bytes"
	"context"
	"encoding/json"
	"errors"
	"fmt"
	"io"
	"io/ioutil"
	"net"
	"net/http"
	"net/http/httptest"
	"os"
	"path/filepath"
	"strings"
	"testing"
	"time"

	"github.com/prebid/prebid-server/stored_requests"

	"github.com/buger/jsonparser"
	jsonpatch "github.com/evanphx/json-patch"
	"github.com/mxmCherry/openrtb"
	analyticsConf "github.com/prebid/prebid-server/analytics/config"
	"github.com/prebid/prebid-server/config"
	"github.com/prebid/prebid-server/currency"
	"github.com/prebid/prebid-server/errortypes"
	"github.com/prebid/prebid-server/exchange"
	"github.com/prebid/prebid-server/metrics"
	"github.com/prebid/prebid-server/openrtb_ext"
	"github.com/prebid/prebid-server/stored_requests/backends/empty_fetcher"
	"github.com/prebid/prebid-server/util/iputil"
	"github.com/stretchr/testify/assert"
)

const maxSize = 1024 * 256

type testCase struct {
	BidRequest           json.RawMessage   `json:"mockBidRequest"`
	Config               *testConfigValues `json:"config"`
	ExpectedReturnCode   int               `json:"expectedReturnCode,omitempty"`
	ExpectedErrorMessage string            `json:"expectedErrorMessage"`
	ExpectedBidResponse  json.RawMessage   `json:"expectedBidResponse"`
}

type testConfigValues struct {
<<<<<<< HEAD
	AccountRequired     bool                          `json:"accountRequired"`
	AliasJSON           string                        `json:"aliases"`
	BlacklistedAccounts []string                      `json:"blacklistedAccts"`
	BlacklistedApps     []string                      `json:"blacklistedApps"`
	AdapterList         []string                      `json:"disabledAdapters"`
	CurrencyRates       map[string]map[string]float64 `json:"currencyRates"`
	MockBidder          mockBidExchangeBidder         `json:"mockBidder"`
=======
	AccountRequired     bool     `json:"accountRequired"`
	AliasJSON           string   `json:"aliases"`
	BlacklistedAccounts []string `json:"blacklistedAccts"`
	BlacklistedApps     []string `json:"blacklistedApps"`
	DisabledAdapters    []string `json:"disabledAdapters"`
>>>>>>> bea52c64
}

func TestJsonSampleRequests(t *testing.T) {
	testSuites := []struct {
		description          string
		sampleRequestsSubDir string
	}{
		{
			"Assert 200s on all bidRequests from exemplary folder",
			"valid-whole/exemplary",
		},
		{
			"Asserts we return 200s on well-formed Native requests.",
			"valid-native",
		},
		{
			"Asserts we return 400s on requests that are not supposed to pass validation",
			"invalid-whole",
		},
		{
			"Asserts we return 400s on requests with Native requests that don't pass validation",
			"invalid-native",
		},
		{
			"Makes sure we handle (default) aliased bidders properly",
			"aliased",
		},
		{
			"Asserts we return 503s on requests with blacklisted accounts and apps.",
			"blacklisted",
		},
		{
			"Assert that requests that come with no user id nor app id return error if the `AccountRequired` field in the `config.Configuration` structure is set to true",
			"account-required/no-account",
		},
		{
			"Assert requests that come with a valid user id or app id when account is required",
			"account-required/with-account",
		},
		{
			"Tests diagnostic messages for invalid stored requests",
			"invalid-stored",
		},
		{
			"Make sure requests with disabled bidders will fail",
			"disabled/bad",
		},
		{
			"There are both disabled and non-disabled bidders, we expect a 200",
			"disabled/good",
		},
		{
			"Requests with first party data context info found in imp[i].ext.prebid.bidder,context",
			"first-party-data",
		},
		{
			"Assert we correctly use request-defined custom currency rates when present in root.ext",
			"custom-currency/valid",
		},
		{
			"Assert we correctly validate request-defined custom currency rates when present in root.ext",
			"custom-currency/errors",
		},
	}
	for _, test := range testSuites {
		testCaseFiles, err := getTestFiles(filepath.Join("sample-requests", test.sampleRequestsSubDir))
		if assert.NoError(t, err, "Test case %s. Error reading files from directory %s \n", test.description, test.sampleRequestsSubDir) {
			for _, file := range testCaseFiles {
				data, err := ioutil.ReadFile(file)
				if assert.NoError(t, err, "Test case %s. Error reading file %s \n", test.description, file) {
					runTestCase(t, data, file)
				}
			}
		}
	}
}

func getTestFiles(dir string) ([]string, error) {
	var filesToAssert []string

	fileList, err := ioutil.ReadDir(dir)
	if err != nil {
		return nil, err
	}

	// Append the path of every file found in `dir` to the `filesToAssert` array
	for _, fileInfo := range fileList {
		filesToAssert = append(filesToAssert, filepath.Join(dir, fileInfo.Name()))
	}

	return filesToAssert, nil
}

func runTestCase(t *testing.T, fileData []byte, testFile string) {
	t.Helper()

	// Retrieve values from JSON file
	test := parseTestFile(t, fileData, testFile)

	// Run test
	actualCode, actualJsonBidResponse := doRequest(t, test)

	// Assertions
	assert.Equal(t, test.ExpectedReturnCode, actualCode, "Test failed. Filename: %s \n", testFile)

	// Either assert bid response or expected error
	if len(test.ExpectedErrorMessage) > 0 {
		assert.True(t, strings.HasPrefix(actualJsonBidResponse, test.ExpectedErrorMessage), "Actual: %s \nExpected: %s. Filename: %s \n", actualJsonBidResponse, test.ExpectedErrorMessage, testFile)
	}

	if len(test.ExpectedBidResponse) > 0 {
		var expectedBidResponse openrtb.BidResponse
		var actualBidResponse openrtb.BidResponse
		var err error

		err = json.Unmarshal(test.ExpectedBidResponse, &expectedBidResponse)
		if assert.NoError(t, err, "Could not unmarshal expected bidResponse taken from test file.\n Test file: %s\n Error:%s\n", testFile, err) {
			err = json.Unmarshal([]byte(actualJsonBidResponse), &actualBidResponse)
			if assert.NoError(t, err, "Could not unmarshal actual bidResponse from auction.\n Test file: %s\n Error:%s\n", testFile, err) {
				assertBidResponseEqual(t, testFile, expectedBidResponse, actualBidResponse)
			}
		}
	}
}

func parseTestFile(t *testing.T, fileData []byte, testFile string) testCase {
	t.Helper()

	parsedTestData := testCase{}
	var err, errEm error

	// Get testCase values
	parsedTestData.BidRequest, _, _, err = jsonparser.Get(fileData, "mockBidRequest")
	assert.NoError(t, err, "Error jsonparsing root.mockBidRequest from file %s. Desc: %v.", testFile, err)

	// Get testCaseConfig values
	parsedTestData.Config = &testConfigValues{}
	var jsonTestConfig json.RawMessage

	jsonTestConfig, _, _, err = jsonparser.Get(fileData, "config")
	if err == nil {
		err = json.Unmarshal(jsonTestConfig, parsedTestData.Config)
		assert.NoError(t, err, "Error unmarshaling root.config from file %s. Desc: %v.", testFile, err)
	}

	// Get the return code we expect PBS to throw back given test's bidRequest and config
	parsedReturnCode, err := jsonparser.GetInt(fileData, "expectedReturnCode")
	assert.NoError(t, err, "Error jsonparsing root.code from file %s. Desc: %v.", testFile, err)

	// Get both bid response and error message, if any
	parsedTestData.ExpectedBidResponse, _, _, err = jsonparser.Get(fileData, "expectedBidResponse")
	parsedTestData.ExpectedErrorMessage, errEm = jsonparser.GetString(fileData, "expectedErrorMessage")

	assert.Falsef(t, (err == nil && errEm == nil), "Test case file can't have both a valid expectedBidResponse and a valid expectedErrorMessage, fields are mutually exclusive")
	assert.Falsef(t, (err != nil && errEm != nil), "Test case file should come with either a valid expectedBidResponse or a valid expectedErrorMessage, not both.")

	parsedTestData.ExpectedReturnCode = int(parsedReturnCode)

	return parsedTestData
}

func (tc *testConfigValues) getBlacklistedAppMap() map[string]bool {
	var blacklistedAppMap map[string]bool

	if len(tc.BlacklistedApps) > 0 {
		blacklistedAppMap = make(map[string]bool, len(tc.BlacklistedApps))
		for _, app := range tc.BlacklistedApps {
			blacklistedAppMap[app] = true
		}
	}
	return blacklistedAppMap
}

func (tc *testConfigValues) getBlackListedAccountMap() map[string]bool {
	var blacklistedAccountMap map[string]bool

	if len(tc.BlacklistedAccounts) > 0 {
		blacklistedAccountMap = make(map[string]bool, len(tc.BlacklistedAccounts))
		for _, account := range tc.BlacklistedAccounts {
			blacklistedAccountMap[account] = true
		}
	}
	return blacklistedAccountMap
}

func (tc *testConfigValues) getAdaptersConfigMap() map[string]config.Adapter {
	var adaptersConfig map[string]config.Adapter

	if len(tc.DisabledAdapters) > 0 {
		adaptersConfig = make(map[string]config.Adapter, len(tc.DisabledAdapters))
		for _, adapterName := range tc.DisabledAdapters {
			adaptersConfig[adapterName] = config.Adapter{Disabled: true}
		}
	}
	return adaptersConfig
}

// Once unmarshalled, bidResponse objects can't simply be compared with an `assert.Equalf()` call
// because tests fail if the elements inside the `bidResponse.SeatBid` and `bidResponse.SeatBid.Bid`
// arrays, if any, are not listed in the exact same order in the actual version and in the expected version.
func assertBidResponseEqual(t *testing.T, testFile string, expectedBidResponse openrtb.BidResponse, actualBidResponse openrtb.BidResponse) {

	//Assert non-array BidResponse fields
	assert.Equalf(t, expectedBidResponse.ID, actualBidResponse.ID, "BidResponse.ID doesn't match expected. Test: %s\n", testFile)
	assert.Equalf(t, expectedBidResponse.BidID, actualBidResponse.BidID, "BidResponse.BidID doesn't match expected. Test: %s\n", testFile)
	assert.Equalf(t, expectedBidResponse.NBR, actualBidResponse.NBR, "BidResponse.NBR doesn't match expected. Test: %s\n", testFile)

	//Assert []SeatBid and their Bid elements independently of their order
	assert.Len(t, actualBidResponse.SeatBid, len(expectedBidResponse.SeatBid), "BidResponse.SeatBid array doesn't match expected. Test: %s\n", testFile)

	//Given that bidResponses have the same length, compare them in an order-independent way using maps
	var actualSeatBidsMap map[string]openrtb.SeatBid = make(map[string]openrtb.SeatBid, 0)
	for _, seatBid := range actualBidResponse.SeatBid {
		actualSeatBidsMap[seatBid.Seat] = seatBid
	}

	var expectedSeatBidsMap map[string]openrtb.SeatBid = make(map[string]openrtb.SeatBid, 0)
	for _, seatBid := range expectedBidResponse.SeatBid {
		expectedSeatBidsMap[seatBid.Seat] = seatBid
	}

	for k, expectedSeatBid := range expectedSeatBidsMap {
		//Assert non-array SeatBid fields
		assert.Equalf(t, expectedSeatBid.Seat, actualSeatBidsMap[k].Seat, "actualSeatBidsMap[%s].Seat doesn't match expected. Test: %s\n", k, testFile)
		assert.Equalf(t, expectedSeatBid.Group, actualSeatBidsMap[k].Group, "actualSeatBidsMap[%s].Group doesn't match expected. Test: %s\n", k, testFile)
		assert.Equalf(t, expectedSeatBid.Ext, actualSeatBidsMap[k].Ext, "actualSeatBidsMap[%s].Ext doesn't match expected. Test: %s\n", k, testFile)
		assert.Len(t, actualSeatBidsMap[k].Bid, len(expectedSeatBid.Bid), "BidResponse.SeatBid[].Bid array doesn't match expected. Test: %s\n", testFile)

		//Assert Bid arrays
		assert.ElementsMatch(t, expectedSeatBid.Bid, actualSeatBidsMap[k].Bid, "BidResponse.SeatBid array doesn't match expected. Test: %s\n", testFile)
	}
}

func TestBidRequestAssert(t *testing.T) {
	appnexusB1 := openrtb.Bid{ID: "appnexus-bid-1", Price: 5.00}
	appnexusB2 := openrtb.Bid{ID: "appnexus-bid-2", Price: 7.00}
	rubiconB1 := openrtb.Bid{ID: "rubicon-bid-1", Price: 1.50}
	rubiconB2 := openrtb.Bid{ID: "rubicon-bid-2", Price: 4.00}

	sampleSeatBids := []openrtb.SeatBid{
		{
			Seat: "appnexus-bids",
			Bid:  []openrtb.Bid{appnexusB1, appnexusB2},
		},
		{
			Seat: "rubicon-bids",
			Bid:  []openrtb.Bid{rubiconB1, rubiconB2},
		},
	}

	testSuites := []struct {
		description         string
		expectedBidResponse openrtb.BidResponse
		actualBidResponse   openrtb.BidResponse
	}{
		{
			"identical SeatBids, exact same SeatBid and Bid arrays order",
			openrtb.BidResponse{ID: "anId", BidID: "bidId", SeatBid: sampleSeatBids},
			openrtb.BidResponse{ID: "anId", BidID: "bidId", SeatBid: sampleSeatBids},
		},
		{
			"identical SeatBids but Seatbid array elements come in different order",
			openrtb.BidResponse{ID: "anId", BidID: "bidId", SeatBid: sampleSeatBids},
			openrtb.BidResponse{ID: "anId", BidID: "bidId",
				SeatBid: []openrtb.SeatBid{
					{
						Seat: "rubicon-bids",
						Bid:  []openrtb.Bid{rubiconB1, rubiconB2},
					},
					{
						Seat: "appnexus-bids",
						Bid:  []openrtb.Bid{appnexusB1, appnexusB2},
					},
				},
			},
		},
		{
			"SeatBids seem to be identical except for the different order of Bid array elements in one of them",
			openrtb.BidResponse{ID: "anId", BidID: "bidId", SeatBid: sampleSeatBids},
			openrtb.BidResponse{ID: "anId", BidID: "bidId",
				SeatBid: []openrtb.SeatBid{
					{
						Seat: "appnexus-bids",
						Bid:  []openrtb.Bid{appnexusB2, appnexusB1},
					},
					{
						Seat: "rubicon-bids",
						Bid:  []openrtb.Bid{rubiconB1, rubiconB2},
					},
				},
			},
		},
		{
			"Both SeatBid elements and bid elements come in different order",
			openrtb.BidResponse{ID: "anId", BidID: "bidId", SeatBid: sampleSeatBids},
			openrtb.BidResponse{ID: "anId", BidID: "bidId",
				SeatBid: []openrtb.SeatBid{
					{
						Seat: "rubicon-bids",
						Bid:  []openrtb.Bid{rubiconB2, rubiconB1},
					},
					{
						Seat: "appnexus-bids",
						Bid:  []openrtb.Bid{appnexusB2, appnexusB1},
					},
				},
			},
		},
	}

	for _, test := range testSuites {
		assertBidResponseEqual(t, test.description, test.expectedBidResponse, test.actualBidResponse)
	}
}

// TestExplicitUserId makes sure that the cookie's ID doesn't override an explicit value sent in the request.
func TestExplicitUserId(t *testing.T) {
	cookieName := "userid"
	mockId := "12345"
	cfg := &config.Configuration{
		MaxRequestSize: maxSize,
		HostCookie: config.HostCookie{
			CookieName: cookieName,
		},
	}
	ex := &mockExchange{}

	request := httptest.NewRequest("POST", "/openrtb2/auction", strings.NewReader(`{
"id": "some-request-id",
		"site": {
			"page": "test.somepage.com"
		},
		"user": {
			"id": "explicit"
		},
		"imp": [
			{
				"id": "my-imp-id",
				"banner": {
					"format": [
						{
							"w": 300,
							"h": 600
						}
					]
				},
				"pmp": {
					"deals": [
						{
							"id": "some-deal-id"
						}
					]
				},
				"ext": {
					"appnexus": {
						"placementId": 12883451
					}
				}
			}
		]
	}`))
	request.AddCookie(&http.Cookie{
		Name:  cookieName,
		Value: mockId,
	})
	// NewMetrics() will create a new go_metrics MetricsEngine, bypassing the need for a crafted configuration set to support it.
	// As a side effect this gives us some coverage of the go_metrics piece of the metrics engine.
	endpoint, _ := NewEndpoint(
		ex,
		newParamsValidator(t),
		empty_fetcher.EmptyFetcher{},
		empty_fetcher.EmptyFetcher{},
		cfg,
		newTestMetrics(),
		analyticsConf.NewPBSAnalytics(&config.Analytics{}),
		map[string]string{},
		[]byte{},
		openrtb_ext.BuildBidderMap())

	endpoint(httptest.NewRecorder(), request, nil)

	if ex.lastRequest == nil {
		t.Fatalf("The request never made it into the Exchange.")
	}

	if ex.lastRequest.User == nil {
		t.Fatalf("The exchange should have received a request with a non-nil user.")
	}

	if ex.lastRequest.User.ID != "explicit" {
		t.Errorf("Bad User ID. Expected explicit, got %s", ex.lastRequest.User.ID)
	}
}

func doRequest(t *testing.T, test testCase) (int, string) {
	bidderInfos := getBidderInfos(test.Config.getAdaptersConfigMap(), openrtb_ext.CoreBidderNames())
	bidderMap := exchange.GetActiveBidders(bidderInfos)
	disabledBidders := exchange.GetDisabledBiddersErrorMessages(bidderInfos)

	mockExchange := newMockBidExchange(test.Config.MockBidder, test.Config.CurrencyRates)

	endpoint, _ := NewEndpoint(
		mockExchange,
		newParamsValidator(t),
		&mockStoredReqFetcher{},
		empty_fetcher.EmptyFetcher{},
		&config.Configuration{
			MaxRequestSize:     maxSize,
			BlacklistedApps:    test.Config.BlacklistedApps,
			BlacklistedAppMap:  test.Config.getBlacklistedAppMap(),
			BlacklistedAccts:   test.Config.BlacklistedAccounts,
			BlacklistedAcctMap: test.Config.getBlackListedAccountMap(),
			AccountRequired:    test.Config.AccountRequired,
		},
		newTestMetrics(),
		analyticsConf.NewPBSAnalytics(&config.Analytics{}),
		disabledBidders,
		[]byte(test.Config.AliasJSON),
		bidderMap)

	request := httptest.NewRequest("POST", "/openrtb2/auction", bytes.NewReader(test.BidRequest))
	recorder := httptest.NewRecorder()
	endpoint(recorder, request, nil) //Request comes from the unmarshalled mockBidRequest
	return recorder.Code, recorder.Body.String()
}

// fetchFiles returns a list of the files from dir, or fails the test if an error occurs.
func fetchFiles(t *testing.T, dir string) []os.FileInfo {
	t.Helper()
	requestFiles, err := ioutil.ReadDir(dir)
	if err != nil {
		t.Fatalf("Failed to read folder: %s", dir)
	}
	return requestFiles
}

func readFile(t *testing.T, filename string) []byte {
	data, err := ioutil.ReadFile(filename)
	if err != nil {
		t.Fatalf("Failed to read file %s: %v", filename, err)
	}
	return data
}

// TestBadAliasRequests() reuses two requests that would fail anyway.  Here, we
// take advantage of our knowledge that processStoredRequests() in auction.go
// processes aliases before it processes stored imps.  Changing that order
// would probably cause this test to fail.
func TestBadAliasRequests(t *testing.T) {
	doBadAliasRequest(t, "sample-requests/invalid-stored/bad_stored_imp.json", "Invalid request: Invalid JSON in Default Request Settings: invalid character '\"' after object key:value pair at offset 51\n")
	doBadAliasRequest(t, "sample-requests/invalid-stored/bad_incoming_imp.json", "Invalid request: Invalid JSON in Incoming Request: invalid character '\"' after object key:value pair at offset 230\n")
}

// doBadAliasRequest() is a customized variation of doRequest(), above
func doBadAliasRequest(t *testing.T, filename string, expectMsg string) {
	t.Helper()
	fileData := readFile(t, filename)
	testBidRequest, _, _, err := jsonparser.Get(fileData, "mockBidRequest")
	assert.NoError(t, err, "Error jsonparsing root.mockBidRequest from file %s. Desc: %v.", filename, err)

	// aliasJSON lacks a comma after the "appnexus" entry so is bad JSON
	aliasJSON := []byte(`{"ext":{"prebid":{"aliases": {"test1": "appnexus" "test2": "rubicon", "test3": "openx"}}}}`)
	adaptersConfigs := make(map[string]config.Adapter)

	bidderInfos := getBidderInfos(adaptersConfigs, openrtb_ext.CoreBidderNames())

	bidderMap := exchange.GetActiveBidders(bidderInfos)
	disabledBidders := exchange.GetDisabledBiddersErrorMessages(bidderInfos)

	// NewMetrics() will create a new go_metrics MetricsEngine, bypassing the need for a crafted configuration set to support it.
	// As a side effect this gives us some coverage of the go_metrics piece of the metrics engine.
	endpoint, _ := NewEndpoint(
		&nobidExchange{},
		newParamsValidator(t),
		&mockStoredReqFetcher{},
		empty_fetcher.EmptyFetcher{},
		&config.Configuration{MaxRequestSize: maxSize},
		newTestMetrics(),
		analyticsConf.NewPBSAnalytics(&config.Analytics{}),
		disabledBidders,
		aliasJSON,
		bidderMap)

	request := httptest.NewRequest("POST", "/openrtb2/auction", bytes.NewReader(testBidRequest))
	recorder := httptest.NewRecorder()
	endpoint(recorder, request, nil)

	assertResponseCode(t, filename, recorder.Code, http.StatusBadRequest, recorder.Body.String())
	assert.Equal(t, string(expectMsg), recorder.Body.String(), "file %s had bad response body", filename)

}

func newParamsValidator(t *testing.T) openrtb_ext.BidderParamValidator {
	paramValidator, err := openrtb_ext.NewBidderParamsValidator("../../static/bidder-params")
	if err != nil {
		t.Fatalf("Error creating the param validator: %v", err)
	}
	return paramValidator
}

func assertResponseCode(t *testing.T, filename string, actual int, expected int, msg string) {
	t.Helper()
	if actual != expected {
		t.Errorf("Expected a %d response from %v. Got %d: %s", expected, filename, actual, msg)
	}
}

func getRequestPayload(t *testing.T, example []byte) []byte {
	t.Helper()
	if value, _, _, err := jsonparser.Get(example, "requestPayload"); err != nil {
		t.Fatalf("Error parsing root.requestPayload from request: %v.", err)
	} else {
		return value
	}
	return nil
}

// TestNilExchange makes sure we fail when given nil for the Exchange.
func TestNilExchange(t *testing.T) {
	// NewMetrics() will create a new go_metrics MetricsEngine, bypassing the need for a crafted configuration set to support it.
	// As a side effect this gives us some coverage of the go_metrics piece of the metrics engine.
	_, err := NewEndpoint(
		nil,
		newParamsValidator(t),
		empty_fetcher.EmptyFetcher{},
		empty_fetcher.EmptyFetcher{},
		&config.Configuration{MaxRequestSize: maxSize},
		newTestMetrics(),
		analyticsConf.NewPBSAnalytics(&config.Analytics{}), map[string]string{},
		[]byte{},
		openrtb_ext.BuildBidderMap())

	if err == nil {
		t.Errorf("NewEndpoint should return an error when given a nil Exchange.")
	}
}

// TestNilValidator makes sure we fail when given nil for the BidderParamValidator.
func TestNilValidator(t *testing.T) {
	// NewMetrics() will create a new go_metrics MetricsEngine, bypassing the need for a crafted configuration set to support it.
	// As a side effect this gives us some coverage of the go_metrics piece of the metrics engine.
	_, err := NewEndpoint(
		&nobidExchange{},
		nil,
		empty_fetcher.EmptyFetcher{},
		empty_fetcher.EmptyFetcher{},
		&config.Configuration{MaxRequestSize: maxSize},
		newTestMetrics(),
		analyticsConf.NewPBSAnalytics(&config.Analytics{}),
		map[string]string{},
		[]byte{},
		openrtb_ext.BuildBidderMap())

	if err == nil {
		t.Errorf("NewEndpoint should return an error when given a nil BidderParamValidator.")
	}
}

// TestExchangeError makes sure we return a 500 if the exchange auction fails.
func TestExchangeError(t *testing.T) {
	// NewMetrics() will create a new go_metrics MetricsEngine, bypassing the need for a crafted configuration set to support it.
	// As a side effect this gives us some coverage of the go_metrics piece of the metrics engine.
	endpoint, _ := NewEndpoint(
		&brokenExchange{},
		newParamsValidator(t),
		empty_fetcher.EmptyFetcher{},
		empty_fetcher.EmptyFetcher{},
		&config.Configuration{MaxRequestSize: maxSize},
		newTestMetrics(),
		analyticsConf.NewPBSAnalytics(&config.Analytics{}),
		map[string]string{},
		[]byte{},
		openrtb_ext.BuildBidderMap())

	request := httptest.NewRequest("POST", "/openrtb2/auction", strings.NewReader(validRequest(t, "site.json")))
	recorder := httptest.NewRecorder()
	endpoint(recorder, request, nil)

	if recorder.Code != http.StatusInternalServerError {
		t.Errorf("Expected status %d. Got %d. Input was: %s", http.StatusInternalServerError, recorder.Code, validRequest(t, "site.json"))
	}
}

// TestUserAgentSetting makes sure we read the User-Agent header if it wasn't defined on the request.
func TestUserAgentSetting(t *testing.T) {
	httpReq := httptest.NewRequest("POST", "/openrtb2/auction", strings.NewReader(validRequest(t, "site.json")))
	httpReq.Header.Set("User-Agent", "foo")
	bidReq := &openrtb.BidRequest{}

	setUAImplicitly(httpReq, bidReq)

	if bidReq.Device == nil {
		t.Fatal("bidrequest.device should have been set implicitly.")
	}
	if bidReq.Device.UA != "foo" {
		t.Errorf("bidrequest.device.ua should have been \"foo\". Got %s", bidReq.Device.UA)
	}
}

// TestUserAgentOverride makes sure that the explicit UA from the request takes precedence.
func TestUserAgentOverride(t *testing.T) {
	httpReq := httptest.NewRequest("POST", "/openrtb2/auction", strings.NewReader(validRequest(t, "site.json")))
	httpReq.Header.Set("User-Agent", "foo")
	bidReq := &openrtb.BidRequest{
		Device: &openrtb.Device{
			UA: "bar",
		},
	}

	setUAImplicitly(httpReq, bidReq)

	if bidReq.Device.UA != "bar" {
		t.Errorf("bidrequest.device.ua should have been \"bar\". Got %s", bidReq.Device.UA)
	}
}

func TestAuctionTypeDefault(t *testing.T) {
	bidReq := &openrtb.BidRequest{}
	setAuctionTypeImplicitly(bidReq)

	if bidReq.AT != 1 {
		t.Errorf("Expected request.at to be 1. Got %d", bidReq.AT)
	}
}

func TestImplicitIPsEndToEnd(t *testing.T) {
	testCases := []struct {
		description         string
		reqJSONFile         string
		xForwardedForHeader string
		privateNetworksIPv4 []net.IPNet
		privateNetworksIPv6 []net.IPNet
		expectedDeviceIPv4  string
		expectedDeviceIPv6  string
	}{
		{
			description:         "IPv4",
			reqJSONFile:         "site.json",
			xForwardedForHeader: "1.1.1.1",
			expectedDeviceIPv4:  "1.1.1.1",
		},
		{
			description:         "IPv6",
			reqJSONFile:         "site.json",
			xForwardedForHeader: "1111::",
			expectedDeviceIPv6:  "1111::",
		},
		{
			description:         "IPv4 - Defined In Request",
			reqJSONFile:         "site-has-ipv4.json",
			xForwardedForHeader: "1.1.1.1",
			expectedDeviceIPv4:  "8.8.8.8", // Hardcoded value in test file.
		},
		{
			description:         "IPv6 - Defined In Request",
			reqJSONFile:         "site-has-ipv6.json",
			xForwardedForHeader: "1111::",
			expectedDeviceIPv6:  "8888::", // Hardcoded value in test file.
		},
		{
			description:         "IPv4 - Defined In Request - Private Network",
			reqJSONFile:         "site-has-ipv4.json",
			xForwardedForHeader: "1.1.1.1",
			privateNetworksIPv4: []net.IPNet{{IP: net.IP{8, 8, 8, 0}, Mask: net.CIDRMask(24, 32)}}, // Hardcoded value in test file.
			expectedDeviceIPv4:  "1.1.1.1",
		},
		{
			description:         "IPv6 - Defined In Request - Private Network",
			reqJSONFile:         "site-has-ipv6.json",
			xForwardedForHeader: "1111::",
			privateNetworksIPv6: []net.IPNet{{IP: net.ParseIP("8800::"), Mask: net.CIDRMask(8, 128)}}, // Hardcoded value in test file.
			expectedDeviceIPv6:  "1111::",
		},
	}

	for _, test := range testCases {
		exchange := &nobidExchange{}
		cfg := &config.Configuration{
			MaxRequestSize: maxSize,
			RequestValidation: config.RequestValidation{
				IPv4PrivateNetworksParsed: test.privateNetworksIPv4,
				IPv6PrivateNetworksParsed: test.privateNetworksIPv6,
			},
		}
		endpoint, _ := NewEndpoint(
			exchange,
			newParamsValidator(t),
			&mockStoredReqFetcher{},
			empty_fetcher.EmptyFetcher{},
			cfg,
			newTestMetrics(),
			analyticsConf.NewPBSAnalytics(&config.Analytics{}),
			map[string]string{},
			[]byte{},
			openrtb_ext.BuildBidderMap())

		httpReq := httptest.NewRequest("POST", "/openrtb2/auction", strings.NewReader(validRequest(t, test.reqJSONFile)))
		httpReq.Header.Set("X-Forwarded-For", test.xForwardedForHeader)

		endpoint(httptest.NewRecorder(), httpReq, nil)

		result := exchange.gotRequest
		if !assert.NotEmpty(t, result, test.description+"Request received by the exchange.") {
			t.FailNow()
		}
		assert.Equal(t, test.expectedDeviceIPv4, result.Device.IP, test.description+":ipv4")
		assert.Equal(t, test.expectedDeviceIPv6, result.Device.IPv6, test.description+":ipv6")
	}
}

func TestImplicitDNT(t *testing.T) {
	var (
		disabled int8 = 0
		enabled  int8 = 1
	)
	testCases := []struct {
		description     string
		dntHeader       string
		request         openrtb.BidRequest
		expectedRequest openrtb.BidRequest
	}{
		{
			description:     "Device Missing - Not Set In Header",
			dntHeader:       "",
			request:         openrtb.BidRequest{},
			expectedRequest: openrtb.BidRequest{},
		},
		{
			description: "Device Missing - Set To 0 In Header",
			dntHeader:   "0",
			request:     openrtb.BidRequest{},
			expectedRequest: openrtb.BidRequest{
				Device: &openrtb.Device{
					DNT: &disabled,
				},
			},
		},
		{
			description: "Device Missing - Set To 1 In Header",
			dntHeader:   "1",
			request:     openrtb.BidRequest{},
			expectedRequest: openrtb.BidRequest{
				Device: &openrtb.Device{
					DNT: &enabled,
				},
			},
		},
		{
			description: "Not Set In Request - Not Set In Header",
			dntHeader:   "",
			request: openrtb.BidRequest{
				Device: &openrtb.Device{},
			},
			expectedRequest: openrtb.BidRequest{
				Device: &openrtb.Device{},
			},
		},
		{
			description: "Not Set In Request - Set To 0 In Header",
			dntHeader:   "0",
			request: openrtb.BidRequest{
				Device: &openrtb.Device{},
			},
			expectedRequest: openrtb.BidRequest{
				Device: &openrtb.Device{
					DNT: &disabled,
				},
			},
		},
		{
			description: "Not Set In Request - Set To 1 In Header",
			dntHeader:   "1",
			request: openrtb.BidRequest{
				Device: &openrtb.Device{},
			},
			expectedRequest: openrtb.BidRequest{
				Device: &openrtb.Device{
					DNT: &enabled,
				},
			},
		},
		{
			description: "Set In Request - Not Set In Header",
			dntHeader:   "",
			request: openrtb.BidRequest{
				Device: &openrtb.Device{
					DNT: &enabled,
				},
			},
			expectedRequest: openrtb.BidRequest{
				Device: &openrtb.Device{
					DNT: &enabled,
				},
			},
		},
		{
			description: "Set In Request - Set To 0 In Header",
			dntHeader:   "0",
			request: openrtb.BidRequest{
				Device: &openrtb.Device{
					DNT: &enabled,
				},
			},
			expectedRequest: openrtb.BidRequest{
				Device: &openrtb.Device{
					DNT: &enabled,
				},
			},
		},
		{
			description: "Set In Request - Set To 1 In Header",
			dntHeader:   "1",
			request: openrtb.BidRequest{
				Device: &openrtb.Device{
					DNT: &enabled,
				},
			},
			expectedRequest: openrtb.BidRequest{
				Device: &openrtb.Device{
					DNT: &enabled,
				},
			},
		},
	}

	for _, test := range testCases {
		httpReq := httptest.NewRequest("POST", "/openrtb2/auction", nil)
		httpReq.Header.Set("DNT", test.dntHeader)
		setDoNotTrackImplicitly(httpReq, &test.request)
		assert.Equal(t, test.expectedRequest, test.request)
	}
}

func TestImplicitDNTEndToEnd(t *testing.T) {
	var (
		disabled int8 = 0
		enabled  int8 = 1
	)
	testCases := []struct {
		description string
		reqJSONFile string
		dntHeader   string
		expectedDNT *int8
	}{
		{
			description: "Not Set In Request - Not Set In Header",
			reqJSONFile: "site.json",
			dntHeader:   "",
			expectedDNT: nil,
		},
		{
			description: "Not Set In Request - Set To 0 In Header",
			reqJSONFile: "site.json",
			dntHeader:   "0",
			expectedDNT: &disabled,
		},
		{
			description: "Not Set In Request - Set To 1 In Header",
			reqJSONFile: "site.json",
			dntHeader:   "1",
			expectedDNT: &enabled,
		},
		{
			description: "Set In Request - Not Set In Header",
			reqJSONFile: "site-has-dnt.json",
			dntHeader:   "",
			expectedDNT: &enabled, // Hardcoded value in test file.
		},
		{
			description: "Set In Request - Not Overwritten By Header",
			reqJSONFile: "site-has-dnt.json",
			dntHeader:   "0",
			expectedDNT: &enabled, // Hardcoded value in test file.
		},
	}

	for _, test := range testCases {
		exchange := &nobidExchange{}
		endpoint, _ := NewEndpoint(
			exchange,
			newParamsValidator(t),
			&mockStoredReqFetcher{},
			empty_fetcher.EmptyFetcher{},
			&config.Configuration{MaxRequestSize: maxSize},
			newTestMetrics(),
			analyticsConf.NewPBSAnalytics(&config.Analytics{}),
			map[string]string{},
			[]byte{},
			openrtb_ext.BuildBidderMap())

		httpReq := httptest.NewRequest("POST", "/openrtb2/auction", strings.NewReader(validRequest(t, test.reqJSONFile)))
		httpReq.Header.Set("DNT", test.dntHeader)

		endpoint(httptest.NewRecorder(), httpReq, nil)

		result := exchange.gotRequest
		if !assert.NotEmpty(t, result, test.description+"Request received by the exchange.") {
			t.FailNow()
		}
		assert.Equal(t, test.expectedDNT, result.Device.DNT, test.description+":dnt")
	}
}

func TestImplicitSecure(t *testing.T) {
	httpReq := httptest.NewRequest("POST", "/openrtb2/auction", strings.NewReader(validRequest(t, "site.json")))
	httpReq.Header.Set(http.CanonicalHeaderKey("X-Forwarded-Proto"), "https")

	imps := []openrtb.Imp{
		{},
		{},
	}
	setImpsImplicitly(httpReq, imps)
	for _, imp := range imps {
		if imp.Secure == nil || *imp.Secure != 1 {
			t.Errorf("imp.Secure should be set to 1 if the request is https. Got %#v", imp.Secure)
		}
	}
}

func TestRefererParsing(t *testing.T) {
	httpReq := httptest.NewRequest("POST", "/openrtb2/auction", strings.NewReader(validRequest(t, "site.json")))
	httpReq.Header.Set("Referer", "http://test.mysite.com")
	bidReq := &openrtb.BidRequest{}

	setSiteImplicitly(httpReq, bidReq)

	if bidReq.Site == nil {
		t.Fatalf("bidrequest.site should not be nil.")
	}

	if bidReq.Site.Domain != "mysite.com" {
		t.Errorf("Bad bidrequest.site.domain. Expected mysite.com, got %s", bidReq.Site.Domain)
	}
	if bidReq.Site.Page != "http://test.mysite.com" {
		t.Errorf("Bad bidrequest.site.page. Expected mysite.com, got %s", bidReq.Site.Page)
	}
}

// Test the stored request functionality
func TestStoredRequests(t *testing.T) {
	deps := &endpointDeps{
		&nobidExchange{},
		newParamsValidator(t),
		&mockStoredReqFetcher{},
		empty_fetcher.EmptyFetcher{},
		empty_fetcher.EmptyFetcher{},
		&config.Configuration{MaxRequestSize: maxSize},
		newTestMetrics(),
		analyticsConf.NewPBSAnalytics(&config.Analytics{}),
		map[string]string{},
		false,
		[]byte{},
		openrtb_ext.BuildBidderMap(),
		nil,
		nil,
		hardcodedResponseIPValidator{response: true},
	}

	for i, requestData := range testStoredRequests {
		newRequest, errList := deps.processStoredRequests(context.Background(), json.RawMessage(requestData))
		if len(errList) != 0 {
			for _, err := range errList {
				if err != nil {
					t.Errorf("processStoredRequests Error: %s", err.Error())
				} else {
					t.Error("processStoredRequests Error: received nil error")
				}
			}
		}
		expectJson := json.RawMessage(testFinalRequests[i])
		if !jsonpatch.Equal(newRequest, expectJson) {
			t.Errorf("Error in processStoredRequests, test %d failed on compare\nFound:\n%s\nExpected:\n%s", i, string(newRequest), string(expectJson))
		}
	}
}

// TestOversizedRequest makes sure we behave properly when the request size exceeds the configured max.
func TestOversizedRequest(t *testing.T) {
	reqBody := validRequest(t, "site.json")
	deps := &endpointDeps{
		&nobidExchange{},
		newParamsValidator(t),
		&mockStoredReqFetcher{},
		empty_fetcher.EmptyFetcher{},
		empty_fetcher.EmptyFetcher{},
		&config.Configuration{MaxRequestSize: int64(len(reqBody) - 1)},
		newTestMetrics(),
		analyticsConf.NewPBSAnalytics(&config.Analytics{}),
		map[string]string{},
		false,
		[]byte{},
		openrtb_ext.BuildBidderMap(),
		nil,
		nil,
		hardcodedResponseIPValidator{response: true},
	}

	req := httptest.NewRequest("POST", "/openrtb2/auction", strings.NewReader(reqBody))
	recorder := httptest.NewRecorder()

	deps.Auction(recorder, req, nil)

	if recorder.Code != http.StatusBadRequest {
		t.Errorf("Endpoint should return a 400 if the request exceeds the size max.")
	}

	if bytesRead, err := req.Body.Read(make([]byte, 1)); bytesRead != 0 || err != io.EOF {
		t.Errorf("The request body should still be fully read.")
	}
}

// TestRequestSizeEdgeCase makes sure we behave properly when the request size *equals* the configured max.
func TestRequestSizeEdgeCase(t *testing.T) {
	reqBody := validRequest(t, "site.json")
	deps := &endpointDeps{
		&nobidExchange{},
		newParamsValidator(t),
		&mockStoredReqFetcher{},
		empty_fetcher.EmptyFetcher{},
		empty_fetcher.EmptyFetcher{},
		&config.Configuration{MaxRequestSize: int64(len(reqBody))},
		newTestMetrics(),
		analyticsConf.NewPBSAnalytics(&config.Analytics{}),
		map[string]string{},
		false,
		[]byte{},
		openrtb_ext.BuildBidderMap(),
		nil,
		nil,
		hardcodedResponseIPValidator{response: true},
	}

	req := httptest.NewRequest("POST", "/openrtb2/auction", strings.NewReader(reqBody))
	recorder := httptest.NewRecorder()

	deps.Auction(recorder, req, nil)

	if recorder.Code != http.StatusOK {
		t.Errorf("Endpoint should return a 200 if the request equals the size max.")
	}

	if bytesRead, err := req.Body.Read(make([]byte, 1)); bytesRead != 0 || err != io.EOF {
		t.Errorf("The request body should have been read to completion.")
	}
}

// TestNoEncoding prevents #231.
func TestNoEncoding(t *testing.T) {
	endpoint, _ := NewEndpoint(
		&mockExchange{},
		newParamsValidator(t),
		&mockStoredReqFetcher{},
		empty_fetcher.EmptyFetcher{},
		&config.Configuration{MaxRequestSize: maxSize},
		newTestMetrics(),
		analyticsConf.NewPBSAnalytics(&config.Analytics{}),
		map[string]string{},
		[]byte{},
		openrtb_ext.BuildBidderMap(),
	)
	request := httptest.NewRequest("POST", "/openrtb2/auction", strings.NewReader(validRequest(t, "site.json")))
	recorder := httptest.NewRecorder()
	endpoint(recorder, request, nil)

	if !strings.Contains(recorder.Body.String(), "<script></script>") {
		t.Errorf("The Response from the exchange should not be html-encoded")
	}
}

// TestTimeoutParser makes sure we parse tmax properly.
func TestTimeoutParser(t *testing.T) {
	reqJson := json.RawMessage(`{"tmax":22}`)
	timeout := parseTimeout(reqJson, 11*time.Millisecond)
	if timeout != 22*time.Millisecond {
		t.Errorf("Failed to parse tmax properly. Expected %d, got %d", 22*time.Millisecond, timeout)
	}
}

func TestImplicitAMPNoExt(t *testing.T) {
	httpReq, err := http.NewRequest("POST", "/openrtb2/auction", strings.NewReader(validRequest(t, "site.json")))
	if !assert.NoError(t, err) {
		return
	}

	bidReq := openrtb.BidRequest{
		Site: &openrtb.Site{},
	}
	setSiteImplicitly(httpReq, &bidReq)
	assert.JSONEq(t, `{"amp":0}`, string(bidReq.Site.Ext))
}

func TestImplicitAMPOtherExt(t *testing.T) {
	httpReq, err := http.NewRequest("POST", "/openrtb2/auction", strings.NewReader(validRequest(t, "site.json")))
	if !assert.NoError(t, err) {
		return
	}

	bidReq := openrtb.BidRequest{
		Site: &openrtb.Site{
			Ext: json.RawMessage(`{"other":true}`),
		},
	}
	setSiteImplicitly(httpReq, &bidReq)
	assert.JSONEq(t, `{"amp":0,"other":true}`, string(bidReq.Site.Ext))
}

func TestExplicitAMP(t *testing.T) {
	httpReq, err := http.NewRequest("POST", "/openrtb2/auction", strings.NewReader(validRequest(t, "site-amp.json")))
	if !assert.NoError(t, err) {
		return
	}

	bidReq := openrtb.BidRequest{
		Site: &openrtb.Site{
			Ext: json.RawMessage(`{"amp":1}`),
		},
	}
	setSiteImplicitly(httpReq, &bidReq)
	assert.JSONEq(t, `{"amp":1}`, string(bidReq.Site.Ext))
}

// TestContentType prevents #328
func TestContentType(t *testing.T) {
	endpoint, _ := NewEndpoint(
		&mockExchange{},
		newParamsValidator(t),
		&mockStoredReqFetcher{},
		empty_fetcher.EmptyFetcher{},
		&config.Configuration{MaxRequestSize: maxSize},
		newTestMetrics(),
		analyticsConf.NewPBSAnalytics(&config.Analytics{}),
		map[string]string{},
		[]byte{},
		openrtb_ext.BuildBidderMap(),
	)
	request := httptest.NewRequest("POST", "/openrtb2/auction", strings.NewReader(validRequest(t, "site.json")))
	recorder := httptest.NewRecorder()
	endpoint(recorder, request, nil)

	if recorder.Header().Get("Content-Type") != "application/json" {
		t.Errorf("Content-Type should be application/json. Got %s", recorder.Header().Get("Content-Type"))
	}
}

func TestValidateCustomRates(t *testing.T) {
	boolFalse := false

	testCases := []struct {
		desc                  string
		inBidReqCurrencies    *openrtb_ext.ExtRequestCurrency
		outFilteredCurrencies map[string]map[string]float64
		outCurrencyError      error
	}{
		{
			desc:                  "nil input, no errors expected",
			inBidReqCurrencies:    nil,
			outFilteredCurrencies: nil,
			outCurrencyError:      nil,
		},
		{
			desc: "empty custom currency rates but UsePBSRates is set to false, return error",
			inBidReqCurrencies: &openrtb_ext.ExtRequestCurrency{
				ConversionRates: map[string]map[string]float64{},
				UsePBSRates:     &boolFalse,
			},
			outFilteredCurrencies: map[string]map[string]float64{},
			outCurrencyError:      &errortypes.BadInput{Message: "Required custom currency rates field is empty"},
		},
		{
			desc: "bidExt fromCurrency is fake, expect no errors because UsePBSRates is nil and defaults to true",
			inBidReqCurrencies: &openrtb_ext.ExtRequestCurrency{
				ConversionRates: map[string]map[string]float64{
					"FOO": {
						"GBP": 1.2,
						"MXN": 0.05,
						"JPY": 0.95,
					},
				},
			},
			outFilteredCurrencies: map[string]map[string]float64{},
			outCurrencyError:      nil,
		},
		{
			desc: "bidExt fromCurrency is fake, expect errors because UsePBSRates is set to false and we are left with no currencies to use",
			inBidReqCurrencies: &openrtb_ext.ExtRequestCurrency{
				ConversionRates: map[string]map[string]float64{
					"FOO": {
						"GBP": 1.2,
						"MXN": 0.05,
						"JPY": 0.95,
					},
				},
				UsePBSRates: &boolFalse,
			},
			outFilteredCurrencies: map[string]map[string]float64{},
			outCurrencyError:      &errortypes.BadInput{Message: "Required custom currency rates are all invalid. FOO"},
		},
		{
			desc: "some bidExt toCurrencies do not exist. Expect output that maps to only real currencies and no errors even though UsePBSRates is false",
			inBidReqCurrencies: &openrtb_ext.ExtRequestCurrency{
				ConversionRates: map[string]map[string]float64{
					"USD": {
						"FOO": 10.0,
						"MXN": 0.05,
						"BAR": 10.95,
					},
				},
				UsePBSRates: &boolFalse,
			},
			outFilteredCurrencies: map[string]map[string]float64{
				"USD": {
					"MXN": 0.05,
				},
			},
			outCurrencyError: nil,
		},
		{
			desc: "bidExt fromCurrency exists but all of its mapped currencies do not, expect empty output and no errors because nil UsePBSRates defaults to true",
			inBidReqCurrencies: &openrtb_ext.ExtRequestCurrency{
				ConversionRates: map[string]map[string]float64{
					"USD": {
						"FOO": 10.0,
						"BAR": 10.95,
					},
				},
			},
			outFilteredCurrencies: map[string]map[string]float64{},
			outCurrencyError:      nil,
		},
		{
			desc: "bidExt fromCurrency exists but all of its mapped currencies do not, expect errors because UsePBSRates is false and we are left with no currencies to use",
			inBidReqCurrencies: &openrtb_ext.ExtRequestCurrency{
				ConversionRates: map[string]map[string]float64{
					"USD": {
						"FOO": 10.0,
						"BAR": 10.95,
					},
				},
				UsePBSRates: &boolFalse,
			},
			outFilteredCurrencies: map[string]map[string]float64{},
			outCurrencyError:      &errortypes.BadInput{Message: "Required custom currency rates are all invalid. FOO,BAR"},
		},
		{
			desc: "Some fromCurrency and toCurrency 3-digit codes don't exist, keep the valid ones",
			inBidReqCurrencies: &openrtb_ext.ExtRequestCurrency{
				ConversionRates: map[string]map[string]float64{
					"FOO": {
						"MXN": 0.05,
						"CAN": 0.95,
					},
					"USD": {
						"FOO": 10.0,
						"MXN": 0.05,
						"BAR": 10.95,
					},
					"JPY": {
						"FOO": 10.0,
						"BAR": 10.95,
					},
				},
				UsePBSRates: &boolFalse,
			},
			outFilteredCurrencies: map[string]map[string]float64{
				"USD": {
					"MXN": 0.05,
				},
			},
		},
		{
			desc: "All 3-digit currency codes exist, output identical to input",
			inBidReqCurrencies: &openrtb_ext.ExtRequestCurrency{
				ConversionRates: map[string]map[string]float64{
					"USD": {
						"MXN": 0.05,
					},
					"MXN": {
						"JPY": 10.0,
						"EUR": 10.95,
					},
				},
				UsePBSRates: &boolFalse,
			},
			outFilteredCurrencies: map[string]map[string]float64{
				"USD": {
					"MXN": 0.05,
				},
				"MXN": {
					"JPY": 10.0,
					"EUR": 10.95,
				},
			},
		},
	}

	for _, tc := range testCases {
		actualErr := validateCustomRates(tc.inBidReqCurrencies)

		// Assertions
		if tc.inBidReqCurrencies != nil {
			assert.Equal(t, tc.outFilteredCurrencies, tc.inBidReqCurrencies.ConversionRates, tc.desc)
			assert.Equal(t, tc.outCurrencyError, actualErr, tc.desc)
		} else {
			// If tc.inBidReqCurrencies nil, no error should have been thrown
			assert.NoError(t, actualErr, tc.desc)
		}

	}
}

func TestValidateImpExt(t *testing.T) {
	type testCase struct {
		description    string
		impExt         json.RawMessage
		expectedImpExt string
		expectedErrs   []error
	}
	testGroups := []struct {
		description string
		testCases   []testCase
	}{
		{
			"Empty",
			[]testCase{
				{
					description:    "Empty",
					impExt:         nil,
					expectedImpExt: "",
					expectedErrs:   []error{errors.New("request.imp[0].ext is required")},
				},
			},
		},
		{
			"Unknown bidder tests",
			[]testCase{
				{
					description:    "Unknown Bidder only",
					impExt:         json.RawMessage(`{"unknownbidder":{"placement_id":555}}`),
					expectedImpExt: `{"unknownbidder":{"placement_id":555}}`,
					expectedErrs:   []error{errors.New("request.imp[0].ext contains unknown bidder: unknownbidder. Did you forget an alias in request.ext.prebid.aliases?")},
				},
				{
					description:    "Unknown Prebid Ext Bidder only",
					impExt:         json.RawMessage(`{"prebid":{"bidder":{"unknownbidder":{"placement_id":555}}}}`),
					expectedImpExt: `{"prebid":{"bidder":{"unknownbidder":{"placement_id":555}}}}`,
					expectedErrs:   []error{errors.New("request.imp[0].ext contains unknown bidder: unknownbidder. Did you forget an alias in request.ext.prebid.aliases?")},
				},
				{
					description:    "Unknown Prebid Ext Bidder + First Party Data Context",
					impExt:         json.RawMessage(`{"prebid":{"bidder":{"unknownbidder":{"placement_id":555}}},"context":{"data":{"keywords":"prebid server example"}}}`),
					expectedImpExt: `{"prebid":{"bidder":{"unknownbidder":{"placement_id":555}}},"context":{"data":{"keywords":"prebid server example"}}}`,
					expectedErrs:   []error{errors.New("request.imp[0].ext contains unknown bidder: unknownbidder. Did you forget an alias in request.ext.prebid.aliases?")},
				},
				{
					description:    "Unknown Bidder + First Party Data Context",
					impExt:         json.RawMessage(`{"unknownbidder":{"placement_id":555} ,"context":{"data":{"keywords":"prebid server example"}}}`),
					expectedImpExt: `{"unknownbidder":{"placement_id":555},"context":{"data":{"keywords":"prebid server example"}}}`,
					expectedErrs:   []error{errors.New("request.imp[0].ext contains unknown bidder: unknownbidder. Did you forget an alias in request.ext.prebid.aliases?")},
				},
				{
					description:    "Unknown Bidder + Disabled Bidder",
					impExt:         json.RawMessage(`{"unknownbidder":{"placement_id":555},"disabledbidder":{"foo":"bar"}}`),
					expectedImpExt: `{"unknownbidder":{"placement_id":555},"disabledbidder":{"foo":"bar"}}`,
					expectedErrs:   []error{errors.New("request.imp[0].ext contains unknown bidder: unknownbidder. Did you forget an alias in request.ext.prebid.aliases?")},
				},
				{
					description:    "Unknown Bidder + Disabled Prebid Ext Bidder",
					impExt:         json.RawMessage(`{"unknownbidder":{"placement_id":555},"prebid":{"bidder":{"disabledbidder":{"foo":"bar"}}}}`),
					expectedImpExt: `{"unknownbidder":{"placement_id":555},"prebid":{"bidder":{"disabledbidder":{"foo":"bar"}}}}`,
					expectedErrs:   []error{errors.New("request.imp[0].ext contains unknown bidder: unknownbidder. Did you forget an alias in request.ext.prebid.aliases?")},
				},
			},
		},
		{
			"Disabled bidder tests",
			[]testCase{
				{
					description:    "Disabled Bidder",
					impExt:         json.RawMessage(`{"disabledbidder":{"foo":"bar"}}`),
					expectedImpExt: `{}`,
					expectedErrs: []error{
						&errortypes.BidderTemporarilyDisabled{Message: "The bidder 'disabledbidder' has been disabled."},
						errors.New("request.imp[0].ext must contain at least one bidder"),
					},
					// if only bidder(s) found in request.imp[x].ext.{biddername} or request.imp[x].ext.prebid.bidder.{biddername} are disabled, return error
				},
				{
					description:    "Disabled Prebid Ext Bidder",
					impExt:         json.RawMessage(`{"prebid":{"bidder":{"disabledbidder":{"foo":"bar"}}}}`),
					expectedImpExt: `{"prebid":{"bidder":{"disabledbidder":{"foo":"bar"}}}}`,
					expectedErrs: []error{
						&errortypes.BidderTemporarilyDisabled{Message: "The bidder 'disabledbidder' has been disabled."},
						errors.New("request.imp[0].ext must contain at least one bidder"),
					},
				},
				{
					description:    "Disabled Bidder + First Party Data Context",
					impExt:         json.RawMessage(`{"disabledbidder":{"foo":"bar"},"context":{"data":{"keywords":"prebid server example"}}}`),
					expectedImpExt: `{"context":{"data":{"keywords":"prebid server example"}}}`,
					expectedErrs: []error{
						&errortypes.BidderTemporarilyDisabled{Message: "The bidder 'disabledbidder' has been disabled."},
						errors.New("request.imp[0].ext must contain at least one bidder"),
					},
				},
				{
					description:    "Disabled Prebid Ext Bidder + First Party Data Context",
					impExt:         json.RawMessage(`{"prebid":{"bidder":{"disabledbidder":{"foo":"bar"}}},"context":{"data":{"keywords":"prebid server example"}}}`),
					expectedImpExt: `{"context":{"data":{"keywords":"prebid server example"}}, "prebid":{"bidder":{"disabledbidder":{"foo":"bar"}}}}`,
					expectedErrs: []error{
						&errortypes.BidderTemporarilyDisabled{Message: "The bidder 'disabledbidder' has been disabled."},
						errors.New("request.imp[0].ext must contain at least one bidder"),
					},
				},
			},
		},
		{
			"First Party only",
			[]testCase{
				{
					description:    "First Party Data Context",
					impExt:         json.RawMessage(`{"context":{"data":{"keywords":"prebid server example"}}}`),
					expectedImpExt: `{"context":{"data":{"keywords":"prebid server example"}}}`,
					expectedErrs: []error{
						errors.New("request.imp[0].ext must contain at least one bidder"),
					},
				},
			},
		},
		{
			"Valid bidder tests",
			[]testCase{
				{
					description:    "Valid bidder root ext",
					impExt:         json.RawMessage(`{"appnexus":{"placement_id":555}}`),
					expectedImpExt: `{"appnexus":{"placement_id":555}}`,
					expectedErrs:   []error{},
				},
				{
					description:    "Valid bidder in prebid field",
					impExt:         json.RawMessage(`{"prebid":{"bidder":{"appnexus":{"placement_id":555}}}}`),
					expectedImpExt: `{"prebid":{"bidder":{"appnexus":{"placement_id":555}}}}`,
					expectedErrs:   []error{},
				},
				{
					description:    "Valid Bidder + First Party Data Context",
					impExt:         json.RawMessage(`{"appnexus":{"placement_id":555},"context":{"data":{"keywords":"prebid server example"}}}`),
					expectedImpExt: `{"appnexus":{"placement_id":555},"context":{"data":{"keywords":"prebid server example"}}}`,
					expectedErrs:   []error{},
				},
				{
					description:    "Valid Prebid Ext Bidder + First Party Data Context",
					impExt:         json.RawMessage(`{"prebid":{"bidder":{"appnexus":{"placement_id":555}}} ,"context":{"data":{"keywords":"prebid server example"}}}`),
					expectedImpExt: `{"prebid":{"bidder":{"appnexus":{"placement_id":555}}},"context":{"data":{"keywords":"prebid server example"}}}`,
					expectedErrs:   []error{},
				},
				{
					description:    "Valid Bidder + Unknown Bidder",
					impExt:         json.RawMessage(`{"appnexus":{"placement_id":555},"unknownbidder":{"placement_id":555}}`),
					expectedImpExt: `{"appnexus":{"placement_id":555},"unknownbidder":{"placement_id":555}}`,
					expectedErrs:   []error{errors.New("request.imp[0].ext contains unknown bidder: unknownbidder. Did you forget an alias in request.ext.prebid.aliases?")},
				},
				{
					description:    "Valid Bidder + Disabled Bidder",
					impExt:         json.RawMessage(`{"appnexus":{"placement_id":555},"disabledbidder":{"foo":"bar"}}`),
					expectedImpExt: `{"appnexus":{"placement_id":555}}`,
					expectedErrs:   []error{&errortypes.BidderTemporarilyDisabled{Message: "The bidder 'disabledbidder' has been disabled."}},
				},
				{
					description:    "Valid Bidder + Disabled Bidder + First Party Data Context",
					impExt:         json.RawMessage(`{"appnexus":{"placement_id":555},"disabledbidder":{"foo":"bar"},"context":{"data":{"keywords":"prebid server example"}}}`),
					expectedImpExt: `{"appnexus":{"placement_id":555},"context":{"data":{"keywords":"prebid server example"}}}`,
					expectedErrs:   []error{&errortypes.BidderTemporarilyDisabled{Message: "The bidder 'disabledbidder' has been disabled."}},
				},
				{
					description:    "Valid Bidder + Disabled Bidder + Unknown Bidder + First Party Data Context",
					impExt:         json.RawMessage(`{"appnexus":{"placement_id":555},"disabledbidder":{"foo":"bar"},"unknownbidder":{"placement_id":555},"context":{"data":{"keywords":"prebid server example"}}}`),
					expectedImpExt: `{"appnexus":{"placement_id":555},"disabledbidder":{"foo":"bar"},"unknownbidder":{"placement_id":555},"context":{"data":{"keywords":"prebid server example"}}}`,
					expectedErrs:   []error{errors.New("request.imp[0].ext contains unknown bidder: unknownbidder. Did you forget an alias in request.ext.prebid.aliases?")},
				},
				{
					description:    "Valid Prebid Ext Bidder + Disabled Bidder Ext",
					impExt:         json.RawMessage(`{"prebid":{"bidder":{"appnexus":{"placement_id":555},"disabledbidder":{"foo":"bar"}}}}`),
					expectedImpExt: `{"prebid":{"bidder":{"appnexus":{"placement_id": 555},"disabledbidder":{"foo":"bar"}}},"appnexus":{"placement_id":555}}`,
					expectedErrs:   []error{&errortypes.BidderTemporarilyDisabled{Message: "The bidder 'disabledbidder' has been disabled."}},
				},
				{
					description:    "Valid Prebid Ext Bidder + Disabled Ext Bidder + First Party Data Context",
					impExt:         json.RawMessage(`{"prebid":{"bidder":{"appnexus":{"placement_id":555},"disabledbidder":{"foo":"bar"}}},"context":{"data":{"keywords":"prebid server example"}}}`),
					expectedImpExt: `{"prebid":{"bidder":{"appnexus":{"placement_id": 555},"disabledbidder":{"foo":"bar"}}},"appnexus":{"placement_id":555},"context":{"data":{"keywords":"prebid server example"}}}`,
					expectedErrs:   []error{&errortypes.BidderTemporarilyDisabled{Message: "The bidder 'disabledbidder' has been disabled."}},
				},
				{
					description:    "Valid Prebid Ext Bidder + Disabled Ext Bidder + Unknown Ext + First Party Data Context",
					impExt:         json.RawMessage(`{"prebid":{"bidder":{"appnexus":{"placement_id":555},"disabledbidder":{"foo":"bar"},"unknownbidder":{"placement_id":555}}},"context":{"data":{"keywords":"prebid server example"}}}`),
					expectedImpExt: `{"context":{"data":{"keywords":"prebid server example"}},"prebid":{"bidder":{"appnexus":{"placement_id":555},"disabledbidder":{"foo":"bar"},"unknownbidder":{"placement_id":555}}}}`,
					expectedErrs:   []error{errors.New("request.imp[0].ext contains unknown bidder: unknownbidder. Did you forget an alias in request.ext.prebid.aliases?")},
				},
			},
		},
	}

	deps := &endpointDeps{
		&nobidExchange{},
		newParamsValidator(t),
		&mockStoredReqFetcher{},
		empty_fetcher.EmptyFetcher{},
		empty_fetcher.EmptyFetcher{},
		&config.Configuration{MaxRequestSize: int64(8096)},
		newTestMetrics(),
		analyticsConf.NewPBSAnalytics(&config.Analytics{}),
		map[string]string{"disabledbidder": "The bidder 'disabledbidder' has been disabled."},
		false,
		[]byte{},
		openrtb_ext.BuildBidderMap(),
		nil,
		nil,
		hardcodedResponseIPValidator{response: true},
	}

	for _, group := range testGroups {
		for _, test := range group.testCases {
			imp := &openrtb.Imp{Ext: test.impExt}

			errs := deps.validateImpExt(imp, nil, 0)

			if len(test.expectedImpExt) > 0 {
				assert.JSONEq(t, test.expectedImpExt, string(imp.Ext), "imp.ext JSON does not match expected. Test: %s. %s\n", group.description, test.description)
			} else {
				assert.Empty(t, imp.Ext, "imp.ext expected to be empty but was: %s. Test: %s. %s\n", string(imp.Ext), group.description, test.description)
			}
			assert.Equal(t, test.expectedErrs, errs, "errs slice does not match expected. Test: %s. %s\n", group.description, test.description)
		}
	}
}

func validRequest(t *testing.T, filename string) string {
	requestData, err := ioutil.ReadFile("sample-requests/valid-whole/supplementary/" + filename)
	if err != nil {
		t.Fatalf("Failed to fetch a valid request: %v", err)
	}
	testBidRequest, _, _, err := jsonparser.Get(requestData, "mockBidRequest")
	assert.NoError(t, err, "Error jsonparsing root.mockBidRequest from file %s. Desc: %v.", filename, err)

	return string(testBidRequest)
}

func TestCurrencyTrunc(t *testing.T) {
	deps := &endpointDeps{
		&nobidExchange{},
		newParamsValidator(t),
		&mockStoredReqFetcher{},
		empty_fetcher.EmptyFetcher{},
		empty_fetcher.EmptyFetcher{},
		&config.Configuration{},
		newTestMetrics(),
		analyticsConf.NewPBSAnalytics(&config.Analytics{}),
		map[string]string{},
		false,
		[]byte{},
		openrtb_ext.BuildBidderMap(),
		nil,
		nil,
		hardcodedResponseIPValidator{response: true},
	}

	ui := uint64(1)
	req := openrtb.BidRequest{
		ID: "anyRequestID",
		Imp: []openrtb.Imp{
			{
				ID: "anyImpID",
				Banner: &openrtb.Banner{
					W: &ui,
					H: &ui,
				},
				Ext: json.RawMessage(`{"appnexus": {"placementId": 5667}}`),
			},
		},
		Site: &openrtb.Site{
			ID: "anySiteID",
		},
		Cur: []string{"USD", "EUR"},
	}

	errL := deps.validateRequest(&req)

	expectedError := errortypes.Warning{Message: "A prebid request can only process one currency. Taking the first currency in the list, USD, as the active currency"}
	assert.ElementsMatch(t, errL, []error{&expectedError})
}

func TestCCPAInvalid(t *testing.T) {
	deps := &endpointDeps{
		&nobidExchange{},
		newParamsValidator(t),
		&mockStoredReqFetcher{},
		empty_fetcher.EmptyFetcher{},
		empty_fetcher.EmptyFetcher{},
		&config.Configuration{},
		newTestMetrics(),
		analyticsConf.NewPBSAnalytics(&config.Analytics{}),
		map[string]string{},
		false,
		[]byte{},
		openrtb_ext.BuildBidderMap(),
		nil,
		nil,
		hardcodedResponseIPValidator{response: true},
	}

	ui := uint64(1)
	req := openrtb.BidRequest{
		ID: "anyRequestID",
		Imp: []openrtb.Imp{
			{
				ID: "anyImpID",
				Banner: &openrtb.Banner{
					W: &ui,
					H: &ui,
				},
				Ext: json.RawMessage(`{"appnexus": {"placementId": 5667}}`),
			},
		},
		Site: &openrtb.Site{
			ID: "anySiteID",
		},
		Regs: &openrtb.Regs{
			Ext: json.RawMessage(`{"us_privacy": "invalid by length"}`),
		},
	}

	errL := deps.validateRequest(&req)

	expectedWarning := errortypes.Warning{
		Message:     "CCPA consent is invalid and will be ignored. (request.regs.ext.us_privacy must contain 4 characters)",
		WarningCode: errortypes.InvalidPrivacyConsentWarningCode}
	assert.ElementsMatch(t, errL, []error{&expectedWarning})

	assert.Empty(t, req.Regs.Ext, "Invalid Consent Removed From Request")
}

func TestNoSaleInvalid(t *testing.T) {
	deps := &endpointDeps{
		&nobidExchange{},
		newParamsValidator(t),
		&mockStoredReqFetcher{},
		empty_fetcher.EmptyFetcher{},
		empty_fetcher.EmptyFetcher{},
		&config.Configuration{},
		newTestMetrics(),
		analyticsConf.NewPBSAnalytics(&config.Analytics{}),
		map[string]string{},
		false,
		[]byte{},
		openrtb_ext.BuildBidderMap(),
		nil,
		nil,
		hardcodedResponseIPValidator{response: true},
	}

	ui := uint64(1)
	req := openrtb.BidRequest{
		ID: "anyRequestID",
		Imp: []openrtb.Imp{
			{
				ID: "anyImpID",
				Banner: &openrtb.Banner{
					W: &ui,
					H: &ui,
				},
				Ext: json.RawMessage(`{"appnexus": {"placementId": 5667}}`),
			},
		},
		Site: &openrtb.Site{
			ID: "anySiteID",
		},
		Regs: &openrtb.Regs{
			Ext: json.RawMessage(`{"us_privacy": "1NYN"}`),
		},
		Ext: json.RawMessage(`{"prebid": {"nosale": ["*", "appnexus"]} }`),
	}

	errL := deps.validateRequest(&req)

	expectedError := errors.New("request.ext.prebid.nosale is invalid: can only specify all bidders if no other bidders are provided")
	assert.ElementsMatch(t, errL, []error{expectedError})
}

func TestValidateSourceTID(t *testing.T) {
	cfg := &config.Configuration{
		AutoGenSourceTID: true,
	}

	deps := &endpointDeps{
		&nobidExchange{},
		newParamsValidator(t),
		&mockStoredReqFetcher{},
		empty_fetcher.EmptyFetcher{},
		empty_fetcher.EmptyFetcher{},
		cfg,
		newTestMetrics(),
		analyticsConf.NewPBSAnalytics(&config.Analytics{}),
		map[string]string{},
		false,
		[]byte{},
		openrtb_ext.BuildBidderMap(),
		nil,
		nil,
		hardcodedResponseIPValidator{response: true},
	}

	ui := uint64(1)
	req := openrtb.BidRequest{
		ID: "anyRequestID",
		Imp: []openrtb.Imp{
			{
				ID: "anyImpID",
				Banner: &openrtb.Banner{
					W: &ui,
					H: &ui,
				},
				Ext: json.RawMessage(`{"appnexus": {"placementId": 5667}}`),
			},
		},
		Site: &openrtb.Site{
			ID: "anySiteID",
		},
	}

	deps.validateRequest(&req)
	assert.NotEmpty(t, req.Source.TID, "Expected req.Source.TID to be filled with a randomly generated UID")
}

func TestSChainInvalid(t *testing.T) {
	deps := &endpointDeps{
		&nobidExchange{},
		newParamsValidator(t),
		&mockStoredReqFetcher{},
		empty_fetcher.EmptyFetcher{},
		empty_fetcher.EmptyFetcher{},
		&config.Configuration{},
		newTestMetrics(),
		analyticsConf.NewPBSAnalytics(&config.Analytics{}),
		map[string]string{},
		false,
		[]byte{},
		openrtb_ext.BuildBidderMap(),
		nil,
		nil,
		hardcodedResponseIPValidator{response: true},
	}

	ui := uint64(1)
	req := openrtb.BidRequest{
		ID: "anyRequestID",
		Imp: []openrtb.Imp{
			{
				ID: "anyImpID",
				Banner: &openrtb.Banner{
					W: &ui,
					H: &ui,
				},
				Ext: json.RawMessage(`{"appnexus": {"placementId": 5667}}`),
			},
		},
		Site: &openrtb.Site{
			ID: "anySiteID",
		},
		Ext: json.RawMessage(`{"prebid":{"schains":[{"bidders":["appnexus"],"schain":{"complete":1,"nodes":[{"asi":"directseller1.com","sid":"00001","rid":"BidRequest1","hp":1}],"ver":"1.0"}}, {"bidders":["appnexus"],"schain":{"complete":1,"nodes":[{"asi":"directseller2.com","sid":"00002","rid":"BidRequest2","hp":1}],"ver":"1.0"}}]}}`),
	}

	errL := deps.validateRequest(&req)

	expectedError := errors.New("request.ext.prebid.schains contains multiple schains for bidder appnexus; it must contain no more than one per bidder.")
	assert.ElementsMatch(t, errL, []error{expectedError})
}

func TestGetAccountID(t *testing.T) {
	testPubID := "test-pub"
	testParentAccount := "test-account"
	testPubExt := openrtb_ext.ExtPublisher{
		Prebid: &openrtb_ext.ExtPublisherPrebid{
			ParentAccount: &testParentAccount,
		},
	}
	testPubExtJSON, err := json.Marshal(testPubExt)
	assert.NoError(t, err)

	testCases := []struct {
		description   string
		pub           *openrtb.Publisher
		expectedAccID string
	}{
		{
			description: "Publisher.ID and Publisher.Ext.Prebid.ParentAccount both present",
			pub: &openrtb.Publisher{
				ID:  testPubID,
				Ext: testPubExtJSON,
			},
			expectedAccID: testParentAccount,
		},
		{
			description: "Only Publisher.Ext.Prebid.ParentAccount present",
			pub: &openrtb.Publisher{
				ID:  "",
				Ext: testPubExtJSON,
			},
			expectedAccID: testParentAccount,
		},
		{
			description: "Only Publisher.ID present",
			pub: &openrtb.Publisher{
				ID: testPubID,
			},
			expectedAccID: testPubID,
		},
		{
			description:   "Neither Publisher.ID or Publisher.Ext.Prebid.ParentAccount present",
			pub:           &openrtb.Publisher{},
			expectedAccID: metrics.PublisherUnknown,
		},
		{
			description:   "Publisher is nil",
			pub:           nil,
			expectedAccID: metrics.PublisherUnknown,
		},
	}

	for _, test := range testCases {
		acc := getAccountID(test.pub)
		assert.Equal(t, test.expectedAccID, acc, "getAccountID should return expected account for test case: %s", test.description)
	}
}

func TestSanitizeRequest(t *testing.T) {
	testCases := []struct {
		description  string
		req          *openrtb.BidRequest
		ipValidator  iputil.IPValidator
		expectedIPv4 string
		expectedIPv6 string
	}{
		{
			description: "Empty",
			req: &openrtb.BidRequest{
				Device: &openrtb.Device{
					IP:   "",
					IPv6: "",
				},
			},
			expectedIPv4: "",
			expectedIPv6: "",
		},
		{
			description: "Valid",
			req: &openrtb.BidRequest{
				Device: &openrtb.Device{
					IP:   "1.1.1.1",
					IPv6: "1111::",
				},
			},
			ipValidator:  hardcodedResponseIPValidator{response: true},
			expectedIPv4: "1.1.1.1",
			expectedIPv6: "1111::",
		},
		{
			description: "Invalid",
			req: &openrtb.BidRequest{
				Device: &openrtb.Device{
					IP:   "1.1.1.1",
					IPv6: "1111::",
				},
			},
			ipValidator:  hardcodedResponseIPValidator{response: false},
			expectedIPv4: "",
			expectedIPv6: "",
		},
		{
			description: "Invalid - Wrong IP Types",
			req: &openrtb.BidRequest{
				Device: &openrtb.Device{
					IP:   "1111::",
					IPv6: "1.1.1.1",
				},
			},
			ipValidator:  hardcodedResponseIPValidator{response: true},
			expectedIPv4: "",
			expectedIPv6: "",
		},
		{
			description: "Malformed",
			req: &openrtb.BidRequest{
				Device: &openrtb.Device{
					IP:   "malformed",
					IPv6: "malformed",
				},
			},
			expectedIPv4: "",
			expectedIPv6: "",
		},
	}

	for _, test := range testCases {
		sanitizeRequest(test.req, test.ipValidator)
		assert.Equal(t, test.expectedIPv4, test.req.Device.IP, test.description+":ipv4")
		assert.Equal(t, test.expectedIPv6, test.req.Device.IPv6, test.description+":ipv6")
	}
}

func TestValidateAndFillSourceTID(t *testing.T) {
	testTID := "some-tid"
	testCases := []struct {
		description   string
		req           *openrtb.BidRequest
		expectRandTID bool
		expectedTID   string
	}{
		{
			description:   "req.Source not present. Expecting a randomly generated TID value",
			req:           &openrtb.BidRequest{},
			expectRandTID: true,
		},
		{
			description: "req.Source.TID not present. Expecting a randomly generated TID value",
			req: &openrtb.BidRequest{
				Source: &openrtb.Source{},
			},
			expectRandTID: true,
		},
		{
			description: "req.Source.TID present. Expecting no change",
			req: &openrtb.BidRequest{
				Source: &openrtb.Source{
					TID: testTID,
				},
			},
			expectRandTID: false,
			expectedTID:   testTID,
		},
	}

	for _, test := range testCases {
		_ = validateAndFillSourceTID(test.req)
		if test.expectRandTID {
			assert.NotEmpty(t, test.req.Source.TID, test.description)
			assert.NotEqual(t, test.expectedTID, test.req.Source.TID, test.description)
		} else {
			assert.Equal(t, test.expectedTID, test.req.Source.TID, test.description)
		}
	}
}

func TestEidPermissionsInvalid(t *testing.T) {
	deps := &endpointDeps{
		&nobidExchange{},
		newParamsValidator(t),
		&mockStoredReqFetcher{},
		empty_fetcher.EmptyFetcher{},
		empty_fetcher.EmptyFetcher{},
		&config.Configuration{},
		newTestMetrics(),
		analyticsConf.NewPBSAnalytics(&config.Analytics{}),
		map[string]string{},
		false,
		[]byte{},
		openrtb_ext.BuildBidderMap(),
		nil,
		nil,
		hardcodedResponseIPValidator{response: true},
	}

	ui := uint64(1)
	req := openrtb.BidRequest{
		ID: "anyRequestID",
		Imp: []openrtb.Imp{
			{
				ID: "anyImpID",
				Banner: &openrtb.Banner{
					W: &ui,
					H: &ui,
				},
				Ext: json.RawMessage(`{"appnexus": {"placementId": 5667}}`),
			},
		},
		Site: &openrtb.Site{
			ID: "anySiteID",
		},
		Ext: json.RawMessage(`{"prebid": {"data": {"eidpermissions": [{"source":"a", "bidders":[]}]} } }`),
	}

	errL := deps.validateRequest(&req)

	expectedError := errors.New(`request.ext.prebid.data.eidpermissions[0] missing or empty required field: "bidders"`)
	assert.ElementsMatch(t, errL, []error{expectedError})
}

func TestValidateEidPermissions(t *testing.T) {
	knownBidders := map[string]openrtb_ext.BidderName{"a": openrtb_ext.BidderName("a")}
	knownAliases := map[string]string{"b": "b"}

	testCases := []struct {
		description   string
		request       *openrtb_ext.ExtRequest
		expectedError error
	}{
		{
			description:   "Valid - Nil ext",
			request:       nil,
			expectedError: nil,
		},
		{
			description:   "Valid - Empty ext",
			request:       &openrtb_ext.ExtRequest{},
			expectedError: nil,
		},
		{
			description:   "Valid - Nil ext.prebid.data",
			request:       &openrtb_ext.ExtRequest{Prebid: openrtb_ext.ExtRequestPrebid{}},
			expectedError: nil,
		},
		{
			description:   "Valid - Empty ext.prebid.data",
			request:       &openrtb_ext.ExtRequest{Prebid: openrtb_ext.ExtRequestPrebid{Data: &openrtb_ext.ExtRequestPrebidData{}}},
			expectedError: nil,
		},
		{
			description:   "Valid - Nil ext.prebid.data.eidpermissions",
			request:       &openrtb_ext.ExtRequest{Prebid: openrtb_ext.ExtRequestPrebid{Data: &openrtb_ext.ExtRequestPrebidData{EidPermissions: nil}}},
			expectedError: nil,
		},
		{
			description:   "Valid - None",
			request:       &openrtb_ext.ExtRequest{Prebid: openrtb_ext.ExtRequestPrebid{Data: &openrtb_ext.ExtRequestPrebidData{EidPermissions: []openrtb_ext.ExtRequestPrebidDataEidPermission{}}}},
			expectedError: nil,
		},
		{
			description: "Valid - One",
			request: &openrtb_ext.ExtRequest{Prebid: openrtb_ext.ExtRequestPrebid{Data: &openrtb_ext.ExtRequestPrebidData{EidPermissions: []openrtb_ext.ExtRequestPrebidDataEidPermission{
				{Source: "sourceA", Bidders: []string{"a"}},
			}}}},
			expectedError: nil,
		},
		{
			description: "Valid - Many",
			request: &openrtb_ext.ExtRequest{Prebid: openrtb_ext.ExtRequestPrebid{Data: &openrtb_ext.ExtRequestPrebidData{EidPermissions: []openrtb_ext.ExtRequestPrebidDataEidPermission{
				{Source: "sourceA", Bidders: []string{"a"}},
				{Source: "sourceB", Bidders: []string{"a"}},
			}}}},
			expectedError: nil,
		},
		{
			description: "Invalid - Missing Source",
			request: &openrtb_ext.ExtRequest{Prebid: openrtb_ext.ExtRequestPrebid{Data: &openrtb_ext.ExtRequestPrebidData{EidPermissions: []openrtb_ext.ExtRequestPrebidDataEidPermission{
				{Source: "sourceA", Bidders: []string{"a"}},
				{Bidders: []string{"a"}},
			}}}},
			expectedError: errors.New(`request.ext.prebid.data.eidpermissions[1] missing required field: "source"`),
		},
		{
			description: "Invalid - Duplicate Source",
			request: &openrtb_ext.ExtRequest{Prebid: openrtb_ext.ExtRequestPrebid{Data: &openrtb_ext.ExtRequestPrebidData{EidPermissions: []openrtb_ext.ExtRequestPrebidDataEidPermission{
				{Source: "sourceA", Bidders: []string{"a"}},
				{Source: "sourceA", Bidders: []string{"a"}},
			}}}},
			expectedError: errors.New(`request.ext.prebid.data.eidpermissions[1] duplicate entry with field: "source"`),
		},
		{
			description: "Invalid - Missing Bidders - Nil",
			request: &openrtb_ext.ExtRequest{Prebid: openrtb_ext.ExtRequestPrebid{Data: &openrtb_ext.ExtRequestPrebidData{EidPermissions: []openrtb_ext.ExtRequestPrebidDataEidPermission{
				{Source: "sourceA", Bidders: []string{"a"}},
				{Source: "sourceB"},
			}}}},
			expectedError: errors.New(`request.ext.prebid.data.eidpermissions[1] missing or empty required field: "bidders"`),
		},
		{
			description: "Invalid - Missing Bidders - Empty",
			request: &openrtb_ext.ExtRequest{Prebid: openrtb_ext.ExtRequestPrebid{Data: &openrtb_ext.ExtRequestPrebidData{EidPermissions: []openrtb_ext.ExtRequestPrebidDataEidPermission{
				{Source: "sourceA", Bidders: []string{"a"}},
				{Source: "sourceB", Bidders: []string{}},
			}}}},
			expectedError: errors.New(`request.ext.prebid.data.eidpermissions[1] missing or empty required field: "bidders"`),
		},
		{
			description: "Invalid - Invalid Bidders",
			request: &openrtb_ext.ExtRequest{Prebid: openrtb_ext.ExtRequestPrebid{Data: &openrtb_ext.ExtRequestPrebidData{EidPermissions: []openrtb_ext.ExtRequestPrebidDataEidPermission{
				{Source: "sourceA", Bidders: []string{"a"}},
				{Source: "sourceB", Bidders: []string{"z"}},
			}}}},
			expectedError: errors.New(`request.ext.prebid.data.eidpermissions[1] contains unrecognized bidder "z"`),
		},
	}

	endpoint := &endpointDeps{bidderMap: knownBidders}
	for _, test := range testCases {
		result := endpoint.validateEidPermissions(test.request, knownAliases)
		assert.Equal(t, test.expectedError, result, test.description)
	}
}

func TestValidateBidders(t *testing.T) {
	testCases := []struct {
		description   string
		bidders       []string
		knownBidders  map[string]openrtb_ext.BidderName
		knownAliases  map[string]string
		expectedError error
	}{
		{
			description:   "Valid - No Bidders",
			bidders:       []string{},
			knownBidders:  map[string]openrtb_ext.BidderName{"a": openrtb_ext.BidderName("a")},
			knownAliases:  map[string]string{"c": "c"},
			expectedError: nil,
		},
		{
			description:   "Valid - All Bidders",
			bidders:       []string{"*"},
			knownBidders:  map[string]openrtb_ext.BidderName{"a": openrtb_ext.BidderName("a")},
			knownAliases:  map[string]string{"c": "c"},
			expectedError: nil,
		},
		{
			description:   "Valid - One Core Bidder",
			bidders:       []string{"a"},
			knownBidders:  map[string]openrtb_ext.BidderName{"a": openrtb_ext.BidderName("a")},
			knownAliases:  map[string]string{"c": "c"},
			expectedError: nil,
		},
		{
			description:   "Valid - Many Core Bidders",
			bidders:       []string{"a", "b"},
			knownBidders:  map[string]openrtb_ext.BidderName{"a": openrtb_ext.BidderName("a"), "b": openrtb_ext.BidderName("b")},
			knownAliases:  map[string]string{"c": "c"},
			expectedError: nil,
		},
		{
			description:   "Valid - One Alias Bidder",
			bidders:       []string{"c"},
			knownBidders:  map[string]openrtb_ext.BidderName{"a": openrtb_ext.BidderName("a")},
			knownAliases:  map[string]string{"c": "c"},
			expectedError: nil,
		},
		{
			description:   "Valid - Many Alias Bidders",
			bidders:       []string{"c", "d"},
			knownBidders:  map[string]openrtb_ext.BidderName{"a": openrtb_ext.BidderName("a")},
			knownAliases:  map[string]string{"c": "c", "d": "d"},
			expectedError: nil,
		},
		{
			description:   "Valid - Mixed Core + Alias Bidders",
			bidders:       []string{"a", "c"},
			knownBidders:  map[string]openrtb_ext.BidderName{"a": openrtb_ext.BidderName("a")},
			knownAliases:  map[string]string{"c": "c"},
			expectedError: nil,
		},
		{
			description:   "Invalid - Unknown Bidder",
			bidders:       []string{"z"},
			knownBidders:  map[string]openrtb_ext.BidderName{"a": openrtb_ext.BidderName("a")},
			knownAliases:  map[string]string{"c": "c"},
			expectedError: errors.New(`unrecognized bidder "z"`),
		},
		{
			description:   "Invalid - Unknown Bidder Case Sensitive",
			bidders:       []string{"A"},
			knownBidders:  map[string]openrtb_ext.BidderName{"a": openrtb_ext.BidderName("a")},
			knownAliases:  map[string]string{"c": "c"},
			expectedError: errors.New(`unrecognized bidder "A"`),
		},
		{
			description:   "Invalid - Unknown Bidder With Known Bidders",
			bidders:       []string{"a", "c", "z"},
			knownBidders:  map[string]openrtb_ext.BidderName{"a": openrtb_ext.BidderName("a")},
			knownAliases:  map[string]string{"c": "c"},
			expectedError: errors.New(`unrecognized bidder "z"`),
		},
		{
			description:   "Invalid - All Bidders With Known Bidder",
			bidders:       []string{"*", "a"},
			knownBidders:  map[string]openrtb_ext.BidderName{"a": openrtb_ext.BidderName("a")},
			knownAliases:  map[string]string{"c": "c"},
			expectedError: errors.New(`bidder wildcard "*" mixed with specific bidders`),
		},
		{
			description:   "Invalid - Returns First Error - All Bidders",
			bidders:       []string{"*", "z"},
			knownBidders:  map[string]openrtb_ext.BidderName{"a": openrtb_ext.BidderName("a")},
			knownAliases:  map[string]string{"c": "c"},
			expectedError: errors.New(`bidder wildcard "*" mixed with specific bidders`),
		},
		{
			description:   "Invalid - Returns First Error - Unknown Bidder",
			bidders:       []string{"z", "*"},
			knownBidders:  map[string]openrtb_ext.BidderName{"a": openrtb_ext.BidderName("a")},
			knownAliases:  map[string]string{"c": "c"},
			expectedError: errors.New(`unrecognized bidder "z"`),
		},
	}

	for _, test := range testCases {
		result := validateBidders(test.bidders, test.knownBidders, test.knownAliases)
		assert.Equal(t, test.expectedError, result, test.description)
	}
}

func TestIOS14EndToEnd(t *testing.T) {
	exchange := &nobidExchange{}

	endpoint, _ := NewEndpoint(
		exchange,
		newParamsValidator(t),
		&mockStoredReqFetcher{},
		empty_fetcher.EmptyFetcher{},
		&config.Configuration{MaxRequestSize: maxSize},
		newTestMetrics(),
		analyticsConf.NewPBSAnalytics(&config.Analytics{}),
		map[string]string{},
		[]byte{},
		openrtb_ext.BuildBidderMap())

	httpReq := httptest.NewRequest("POST", "/openrtb2/auction", strings.NewReader(validRequest(t, "app-ios140-no-ifa.json")))

	endpoint(httptest.NewRecorder(), httpReq, nil)

	result := exchange.gotRequest
	if !assert.NotEmpty(t, result, "request received by the exchange.") {
		t.FailNow()
	}

	var lmtOne int8 = 1
	assert.Equal(t, &lmtOne, result.Device.Lmt)
}

func TestAuctionWarnings(t *testing.T) {
	reqBody := validRequest(t, "us-privacy-invalid.json")
	deps := &endpointDeps{
		&warningsCheckExchange{},
		newParamsValidator(t),
		&mockStoredReqFetcher{},
		empty_fetcher.EmptyFetcher{},
		empty_fetcher.EmptyFetcher{},
		&config.Configuration{MaxRequestSize: int64(len(reqBody))},
		newTestMetrics(),
		analyticsConf.NewPBSAnalytics(&config.Analytics{}),
		map[string]string{},
		false,
		[]byte{},
		openrtb_ext.BuildBidderMap(),
		nil,
		nil,
		hardcodedResponseIPValidator{response: true},
	}

	req := httptest.NewRequest("POST", "/openrtb2/auction", strings.NewReader(reqBody))
	recorder := httptest.NewRecorder()

	deps.Auction(recorder, req, nil)

	if recorder.Code != http.StatusOK {
		t.Errorf("Endpoint should return a 200")
	}
	warnings := deps.ex.(*warningsCheckExchange).auctionRequest.Warnings
	if !assert.Len(t, warnings, 1, "One warning should be returned from exchange") {
		t.FailNow()
	}
	actualWarning := warnings[0].(*errortypes.Warning)
	expectedMessage := "CCPA consent is invalid and will be ignored. (request.regs.ext.us_privacy must contain 4 characters)"
	assert.Equal(t, expectedMessage, actualWarning.Message, "Warning message is incorrect")

	assert.Equal(t, errortypes.InvalidPrivacyConsentWarningCode, actualWarning.WarningCode, "Warning code is incorrect")
}

// warningsCheckExchange is a well-behaved exchange which stores all incoming warnings.
type warningsCheckExchange struct {
	auctionRequest exchange.AuctionRequest
}

func (e *warningsCheckExchange) HoldAuction(ctx context.Context, r exchange.AuctionRequest, debugLog *exchange.DebugLog) (*openrtb.BidResponse, error) {
	e.auctionRequest = r
	return nil, nil
}

// nobidExchange is a well-behaved exchange which always bids "no bid".
type nobidExchange struct {
	gotRequest *openrtb.BidRequest
}

func (e *nobidExchange) HoldAuction(ctx context.Context, r exchange.AuctionRequest, debugLog *exchange.DebugLog) (*openrtb.BidResponse, error) {
	e.gotRequest = r.BidRequest
	return &openrtb.BidResponse{
		ID:    r.BidRequest.ID,
		BidID: "test bid id",
		NBR:   openrtb.NoBidReasonCodeUnknownError.Ptr(),
	}, nil
}

type mockBidExchange struct {
	mockBidder mockBidExchangeBidder
	pbsRates   map[string]map[string]float64
}

func newMockBidExchange(bidder mockBidExchangeBidder, mockCurrencyConversionRates map[string]map[string]float64) *mockBidExchange {
	if bidder.BidCurrency == "" {
		bidder.BidCurrency = "USD"
	}

	return &mockBidExchange{
		mockBidder: bidder,
		pbsRates:   mockCurrencyConversionRates,
	}
}

// getAuctionCurrencyRates copies the logic of the exchange package for testing purposes
func (e *mockBidExchange) getAuctionCurrencyRates(customRates *openrtb_ext.ExtRequestCurrency) currency.Conversions {
	if customRates == nil || len(customRates.ConversionRates) == 0 {
		return currency.NewRates(time.Now(), e.pbsRates)
	}

	var usePbsRates bool = true
	if customRates.UsePBSRates != nil {
		usePbsRates = *customRates.UsePBSRates
	}

	if !usePbsRates {
		return currency.NewRates(time.Now(), customRates.ConversionRates)
	}

	auctionRates := make(map[string]map[string]float64, len(customRates.ConversionRates)+len(e.pbsRates))

	// Copy custom rates first because they get priority
	for fromCurrency, rates := range customRates.ConversionRates {
		auctionRates[fromCurrency] = make(map[string]float64, len(rates))

		for toCurrency, rate := range rates {
			auctionRates[fromCurrency][toCurrency] = rate
		}
	}

	// Now copy pbs rates
	for fromCurrency, rates := range e.pbsRates {

		if _, defined := auctionRates[fromCurrency]; !defined {
			auctionRates[fromCurrency] = make(map[string]float64, len(rates))
		}

		for toCurrency, rate := range rates {
			// If it was found in the custom conversions, don't modify because custom rates take precedence
			if _, customRateFound := auctionRates[fromCurrency][toCurrency]; !customRateFound {
				auctionRates[fromCurrency][toCurrency] = rate
			}
		}
	}

	return currency.NewRates(time.Now(), auctionRates)
}

// mockBidExchange is a well-behaved exchange that lists the bidders found in every bidRequest.Imp[i].Ext
// into the bidResponse.Ext to assert the bidder adapters that were not filtered out in the validation process
func (e *mockBidExchange) HoldAuction(ctx context.Context, r exchange.AuctionRequest, debugLog *exchange.DebugLog) (*openrtb.BidResponse, error) {
	bidResponse := &openrtb.BidResponse{
		ID:    r.BidRequest.ID,
		BidID: "test bid id",
		NBR:   openrtb.NoBidReasonCodeUnknownError.Ptr(),
	}

	// Use currencies inside r.BidRequest.Cur, if any, and convert currencies if needed
	if len(r.BidRequest.Cur) == 0 {
		r.BidRequest.Cur = []string{"USD"}
	}

	var currencyFrom string = e.mockBidder.getBidCurrency()
	var conversionRate float64 = 0.00
	var err error

	var requestExt openrtb_ext.ExtRequest
	if len(r.BidRequest.Ext) > 0 {
		if err := json.Unmarshal(r.BidRequest.Ext, &requestExt); err != nil {
			return nil, fmt.Errorf("request.ext is invalid: %v", err)
		}
	}

	conversions := e.getAuctionCurrencyRates(requestExt.Prebid.BidReqConversions)
	for _, bidReqCur := range r.BidRequest.Cur {
		if conversionRate, err = conversions.GetRate(currencyFrom, bidReqCur); err == nil {
			bidResponse.Cur = bidReqCur
			break
		}
	}

	if conversionRate == 0 {
		// Can't have bids if there's not even a 1 USD to 1 USD conversion rate
		return nil, errors.New("Can't produce bid with no valid currency to use or currency conversion to convert to.")
	}

	if len(r.BidRequest.Imp) > 0 {
		var SeatBidMap = make(map[string]openrtb.SeatBid, 0)
		for _, imp := range r.BidRequest.Imp {
			var bidderExts map[string]json.RawMessage
			if err := json.Unmarshal(imp.Ext, &bidderExts); err != nil {
				return nil, err
			}

			if rawPrebidExt, ok := bidderExts[openrtb_ext.PrebidExtKey]; ok {
				var prebidExt openrtb_ext.ExtImpPrebid
				if err := json.Unmarshal(rawPrebidExt, &prebidExt); err == nil && prebidExt.Bidder != nil {
					for bidder, ext := range prebidExt.Bidder {
						if ext == nil {
							continue
						}

						bidderExts[bidder] = ext
					}
				}
			}

			for bidderNameOrAlias := range bidderExts {
				if isBidderToValidate(bidderNameOrAlias) {
					if val, ok := SeatBidMap[bidderNameOrAlias]; ok {
						val.Bid = append(val.Bid, openrtb.Bid{ID: e.mockBidder.getBidId(bidderNameOrAlias)})
					} else {
						SeatBidMap[bidderNameOrAlias] = openrtb.SeatBid{
							Seat: e.mockBidder.getSeatName(bidderNameOrAlias),
							Bid: []openrtb.Bid{
								{
									ID:    e.mockBidder.getBidId(bidderNameOrAlias),
									Price: e.mockBidder.getBidPrice() * conversionRate,
								},
							},
						}
					}
				}
			}
		}
		for _, seatBid := range SeatBidMap {
			bidResponse.SeatBid = append(bidResponse.SeatBid, seatBid)
		}
	}

	return bidResponse, nil
}

type mockBidExchangeBidder struct {
	BidCurrency string  `json:"currency"`
	BidPrice    float64 `json:"price"`
}

func (bidder mockBidExchangeBidder) getBidCurrency() string {
	return bidder.BidCurrency
}
func (bidder mockBidExchangeBidder) getBidPrice() float64 {
	return bidder.BidPrice
}
func (bidder mockBidExchangeBidder) getSeatName(bidderNameOrAlias string) string {
	return fmt.Sprintf("%s-bids", bidderNameOrAlias)
}
func (bidder mockBidExchangeBidder) getBidId(bidderNameOrAlias string) string {
	return fmt.Sprintf("%s-bid", bidderNameOrAlias)
}

type brokenExchange struct{}

func (e *brokenExchange) HoldAuction(ctx context.Context, r exchange.AuctionRequest, debugLog *exchange.DebugLog) (*openrtb.BidResponse, error) {
	return nil, errors.New("Critical, unrecoverable error.")
}

// StoredRequest testing

// Test stored request data

// Stored Requests
// first below is valid JSON
// second below is identical to first but with extra '}' for invalid JSON
var testStoredRequestData = map[string]json.RawMessage{
	"2": json.RawMessage(`{
"tmax": 500,
		"ext": {
			"prebid": {
				"targeting": {
					"pricegranularity": "low"
				}
			}
		}
	}`),
	"3": json.RawMessage(`{
"tmax": 500,
				"ext": {
						"prebid": {
								"targeting": {
										"pricegranularity": "low"
								}
						}
				}}
		}`),
}

// Stored Imp Requests
// first below has valid JSON but doesn't match schema
// second below has invalid JSON (missing comma after rubicon accountId entry) but otherwise matches schema
// third below has valid JSON and matches schema
var testStoredImpData = map[string]json.RawMessage{
	"1": json.RawMessage(`{
"id": "adUnit1",
			"ext": {
				"appnexus": {
					"placementId": "abc",
					"position": "above",
					"reserve": 0.35
				},
				"rubicon": {
					"accountId": "abc"
				}
			}
		}`),
	"7": json.RawMessage(`{
"id": "adUnit1",
			"ext": {
				"appnexus": {
					"placementId": 12345678,
					"position": "above",
					"reserve": 0.35
				},
				"rubicon": {
					"accountId": 23456789
					"siteId": 113932,
					"zoneId": 535510
				}
			}
		}`),
	"9": json.RawMessage(`{
"id": "adUnit1",
			"ext": {
				"appnexus": {
					"placementId": 12345678,
					"position": "above",
					"reserve": 0.35
				},
				"rubicon": {
					"accountId": 23456789,
					"siteId": 113932,
					"zoneId": 535510
				}
			}
		}`),
}

// Incoming requests with stored request IDs
var testStoredRequests = []string{
	`{
		"id": "ThisID",
		"imp": [
			{
				"ext": {
					"prebid": {
						"storedrequest": {
							"id": "1"
						}
					}
				}
			}
		],
		"ext": {
			"prebid": {
				"cache": {
					"markup": 1
				},
				"targeting": {
				}
			}
		}
	}`,
	`{
		"id": "ThisID",
		"imp": [
			{
				"id": "adUnit2",
				"ext": {
					"prebid": {
						"storedrequest": {
							"id": "1"
						}
					},
					"appnexus": {
						"placementId": "def",
						"trafficSourceCode": "mysite.com",
						"reserve": null
					},
					"rubicon": null
				}
			}
		],
		"ext": {
			"prebid": {
				"cache": {
					"markup": 1
				},
				"targeting": {
				}
			}
		}
	}`,
	`{
		"id": "ThisID",
		"imp": [
			{
				"ext": {
					"prebid": {
						"storedrequest": {
							"id": "1"
						}
					}
				}
			}
		],
		"ext": {
			"prebid": {
				"storedrequest": {
					"id": "2"
				}
			}
		}
	}`,
	`{
		"id": "ThisID",
		"imp": [
			{
				"id": "some-static-imp",
				"video":{
					"mimes":["video/mp4"]
				},
				"ext": {
					"appnexus": {
						"placementId": "abc",
						"position": "below"
					}
				}
			},
			{
				"ext": {
					"prebid": {
						"storedrequest": {
							"id": "1"
						}
					}
				}
			}
		],
		"ext": {
			"prebid": {
				"cache": {
					"markup": 1
				},
				"targeting": {
				}
			}
		}
	}`,
}

// The expected requests after stored request processing
var testFinalRequests = []string{
	`{
		"id": "ThisID",
		"imp": [
			{
				"id": "adUnit1",
				"ext": {
					"appnexus": {
						"placementId": "abc",
						"position": "above",
						"reserve": 0.35
					},
					"rubicon": {
						"accountId": "abc"
					},
					"prebid": {
						"storedrequest": {
							"id": "1"
						}
					}
				}
			}
		],
		"ext": {
			"prebid": {
				"cache": {
					"markup": 1
				},
				"targeting": {
				}
			}
		}
	}`,
	`{
		"id": "ThisID",
		"imp": [
			{
				"id": "adUnit2",
				"ext": {
					"prebid": {
						"storedrequest": {
							"id": "1"
						}
					},
					"appnexus": {
						"placementId": "def",
						"position": "above",
						"trafficSourceCode": "mysite.com"
					}
				}
			}
		],
		"ext": {
			"prebid": {
				"cache": {
					"markup": 1
				},
				"targeting": {
				}
			}
		}
	}`,
	`{
		"id": "ThisID",
		"imp": [
			{
				"id": "adUnit1",
				"ext": {
					"appnexus": {
						"placementId": "abc",
						"position": "above",
						"reserve": 0.35
					},
					"rubicon": {
						"accountId": "abc"
					},
					"prebid": {
						"storedrequest": {
							"id": "1"
						}
					}
				}
			}
		],
		"tmax": 500,
		"ext": {
			"prebid": {
				"targeting": {
					"pricegranularity": "low"
				},
				"storedrequest": {
					"id": "2"
				}
			}
		}
	}`,
	`{
	"id": "ThisID",
	"imp": [
		{
			"id": "some-static-imp",
			"video":{
				"mimes":["video/mp4"]
			},
			"ext": {
				"appnexus": {
					"placementId": "abc",
					"position": "below"
				}
			}
		},
		{
			"id": "adUnit1",
			"ext": {
				"appnexus": {
					"placementId": "abc",
					"position": "above",
					"reserve": 0.35
				},
				"rubicon": {
					"accountId": "abc"
				},
				"prebid": {
					"storedrequest": {
						"id": "1"
					}
				}
			}
		}
	],
	"ext": {
		"prebid": {
			"cache": {
				"markup": 1
			},
			"targeting": {
			}
		}
	}
}`,
}

type mockStoredReqFetcher struct {
}

func (cf mockStoredReqFetcher) FetchRequests(ctx context.Context, requestIDs []string, impIDs []string) (requestData map[string]json.RawMessage, impData map[string]json.RawMessage, errs []error) {
	return testStoredRequestData, testStoredImpData, nil
}

var mockAccountData = map[string]json.RawMessage{
	"valid_acct": json.RawMessage(`{"disabled":false}`),
}

type mockAccountFetcher struct {
}

func (af mockAccountFetcher) FetchAccount(ctx context.Context, accountID string) (json.RawMessage, []error) {
	if account, ok := mockAccountData[accountID]; ok {
		return account, nil
	} else {
		return nil, []error{stored_requests.NotFoundError{accountID, "Account"}}
	}
}

type mockExchange struct {
	lastRequest *openrtb.BidRequest
}

func (m *mockExchange) HoldAuction(ctx context.Context, r exchange.AuctionRequest, debugLog *exchange.DebugLog) (*openrtb.BidResponse, error) {
	m.lastRequest = r.BidRequest
	return &openrtb.BidResponse{
		SeatBid: []openrtb.SeatBid{{
			Bid: []openrtb.Bid{{
				AdM: "<script></script>",
			}},
		}},
	}, nil
}

func getBidderInfos(cfg map[string]config.Adapter, biddersNames []openrtb_ext.BidderName) config.BidderInfos {
	biddersInfos := make(config.BidderInfos)
	for _, name := range biddersNames {
		adapterConfig, ok := cfg[string(name)]
		if !ok {
			adapterConfig = config.Adapter{}
		}
		biddersInfos[string(name)] = newBidderInfo(adapterConfig)
	}
	return biddersInfos
}

func newBidderInfo(cfg config.Adapter) config.BidderInfo {
	return config.BidderInfo{
		Enabled: !cfg.Disabled,
	}
}

type hardcodedResponseIPValidator struct {
	response bool
}

func (v hardcodedResponseIPValidator) IsValid(net.IP, iputil.IPVersion) bool {
	return v.response
}<|MERGE_RESOLUTION|>--- conflicted
+++ resolved
@@ -45,21 +45,13 @@
 }
 
 type testConfigValues struct {
-<<<<<<< HEAD
 	AccountRequired     bool                          `json:"accountRequired"`
 	AliasJSON           string                        `json:"aliases"`
 	BlacklistedAccounts []string                      `json:"blacklistedAccts"`
 	BlacklistedApps     []string                      `json:"blacklistedApps"`
-	AdapterList         []string                      `json:"disabledAdapters"`
+	DisabledAdapters    []string                      `json:"disabledAdapters"`
 	CurrencyRates       map[string]map[string]float64 `json:"currencyRates"`
 	MockBidder          mockBidExchangeBidder         `json:"mockBidder"`
-=======
-	AccountRequired     bool     `json:"accountRequired"`
-	AliasJSON           string   `json:"aliases"`
-	BlacklistedAccounts []string `json:"blacklistedAccts"`
-	BlacklistedApps     []string `json:"blacklistedApps"`
-	DisabledAdapters    []string `json:"disabledAdapters"`
->>>>>>> bea52c64
 }
 
 func TestJsonSampleRequests(t *testing.T) {
@@ -266,6 +258,7 @@
 	assert.Equalf(t, expectedBidResponse.ID, actualBidResponse.ID, "BidResponse.ID doesn't match expected. Test: %s\n", testFile)
 	assert.Equalf(t, expectedBidResponse.BidID, actualBidResponse.BidID, "BidResponse.BidID doesn't match expected. Test: %s\n", testFile)
 	assert.Equalf(t, expectedBidResponse.NBR, actualBidResponse.NBR, "BidResponse.NBR doesn't match expected. Test: %s\n", testFile)
+	assert.Equalf(t, expectedBidResponse.Cur, actualBidResponse.Cur, "BidResponse.Cur doesn't match expected. Test: %s\n", testFile)
 
 	//Assert []SeatBid and their Bid elements independently of their order
 	assert.Len(t, actualBidResponse.SeatBid, len(expectedBidResponse.SeatBid), "BidResponse.SeatBid array doesn't match expected. Test: %s\n", testFile)
