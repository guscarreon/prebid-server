--- conflicted
+++ resolved
@@ -1382,18 +1382,12 @@
 	bidderAdapter := &bidderAdapter{
 		Bidder: bidderWrappedWithInfo,
 		Client: server.Client(),
-<<<<<<< HEAD
 		config: bidderAdapterConfig{
 			DebugConfig: config.Debug{
 				TimeoutNotification: config.TimeoutNotification{
-					Log: true,
-				},
-=======
-		DebugConfig: config.Debug{
-			TimeoutNotification: config.TimeoutNotification{
-				Log:          true,
-				SamplingRate: 1.0,
->>>>>>> 5a7a2cf1
+					Log:          true,
+					SamplingRate: 1.0,
+				},
 			},
 		},
 		me: &metricsConf.DummyMetricsEngine{},
