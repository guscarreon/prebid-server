package exchange

import (
	"bytes"
	"context"
	"encoding/json"
	"errors"
	"fmt"
	"math/rand"
	"net/url"
	"runtime/debug"
	"sort"
	"strconv"
	"strings"
	"time"

	"github.com/mxmCherry/openrtb/v14/openrtb2"
	"github.com/prebid/prebid-server/stored_requests"

	"github.com/golang/glog"
	"github.com/prebid/prebid-server/adapters"
	"github.com/prebid/prebid-server/config"
	"github.com/prebid/prebid-server/currency"
	"github.com/prebid/prebid-server/errortypes"
	"github.com/prebid/prebid-server/gdpr"
	"github.com/prebid/prebid-server/metrics"
	"github.com/prebid/prebid-server/openrtb_ext"
	"github.com/prebid/prebid-server/prebid_cache_client"
)

type ContextKey string

const DebugContextKey = ContextKey("debugInfo")

type extCacheInstructions struct {
	cacheBids, cacheVAST, returnCreative bool
}

// Exchange runs Auctions. Implementations must be threadsafe, and will be shared across many goroutines.
type Exchange interface {
	// HoldAuction executes an OpenRTB v2.5 Auction.
	HoldAuction(ctx context.Context, r AuctionRequest, debugLog *DebugLog) (*openrtb2.BidResponse, error)
}

// IdFetcher can find the user's ID for a specific Bidder.
type IdFetcher interface {
	// GetId returns the ID for the bidder. The boolean will be true if the ID exists, and false otherwise.
	GetId(bidder openrtb_ext.BidderName) (string, bool)
	LiveSyncCount() int
}

type exchange struct {
	adapterMap          map[openrtb_ext.BidderName]adaptedBidder
	bidderInfo          config.BidderInfos
	me                  metrics.MetricsEngine
	cache               prebid_cache_client.Client
	cacheTime           time.Duration
	gDPR                gdpr.Permissions
	currencyConverter   *currency.RateConverter
	externalURL         string
	UsersyncIfAmbiguous bool
	privacyConfig       config.Privacy
	categoriesFetcher   stored_requests.CategoryFetcher
}

// Container to pass out response ext data from the GetAllBids goroutines back into the main thread
type seatResponseExtra struct {
	ResponseTimeMillis int
	Errors             []openrtb_ext.ExtBidderError
	// httpCalls is the list of debugging info. It should only be populated if the request.test == 1.
	// This will become response.ext.debug.httpcalls.{bidder} on the final Response.
	HttpCalls []*openrtb_ext.ExtHttpCall
}

type bidResponseWrapper struct {
	adapterBids  *pbsOrtbSeatBid
	adapterExtra *seatResponseExtra
	bidder       openrtb_ext.BidderName
}

func NewExchange(adapters map[openrtb_ext.BidderName]adaptedBidder, cache prebid_cache_client.Client, cfg *config.Configuration, metricsEngine metrics.MetricsEngine, infos config.BidderInfos, gDPR gdpr.Permissions, currencyConverter *currency.RateConverter, categoriesFetcher stored_requests.CategoryFetcher) Exchange {
	return &exchange{
		adapterMap:          adapters,
		bidderInfo:          infos,
		cache:               cache,
		cacheTime:           time.Duration(cfg.CacheURL.ExpectedTimeMillis) * time.Millisecond,
		categoriesFetcher:   categoriesFetcher,
		currencyConverter:   currencyConverter,
		externalURL:         cfg.ExternalURL,
		gDPR:                gDPR,
		me:                  metricsEngine,
		UsersyncIfAmbiguous: cfg.GDPR.UsersyncIfAmbiguous,
		privacyConfig: config.Privacy{
			CCPA: cfg.CCPA,
			GDPR: cfg.GDPR,
			LMT:  cfg.LMT,
		},
	}
}

// AuctionRequest holds the bid request for the auction
// and all other information needed to process that request
type AuctionRequest struct {
	BidRequest  *openrtb2.BidRequest
	Account     config.Account
	UserSyncs   IdFetcher
	RequestType metrics.RequestType
	StartTime   time.Time

	// LegacyLabels is included here for temporary compatability with cleanOpenRTBRequests
	// in HoldAuction until we get to factoring it away. Do not use for anything new.
	LegacyLabels metrics.Labels
}

// BidderRequest holds the bidder specific request and all other
// information needed to process that bidder request.
type BidderRequest struct {
	BidRequest     *openrtb2.BidRequest
	BidderName     openrtb_ext.BidderName
	BidderCoreName openrtb_ext.BidderName
	BidderLabels   metrics.AdapterLabels
}

func (e *exchange) HoldAuction(ctx context.Context, r AuctionRequest, debugLog *DebugLog) (*openrtb2.BidResponse, error) {
	var err error
	requestExt, err := extractBidRequestExt(r.BidRequest)
	if err != nil {
		return nil, err
	}

	cacheInstructions := getExtCacheInstructions(requestExt)
	targData := getExtTargetData(requestExt, &cacheInstructions)
	if targData != nil {
		_, targData.cacheHost, targData.cachePath = e.cache.GetExtCacheData()
	}

	if debugLog == nil {
		debugLog = &DebugLog{Enabled: false}
	}

	debugInfo := getDebugInfo(r.BidRequest, requestExt)

	debugInfo = debugInfo && r.Account.DebugAllow
	debugLog.Enabled = debugLog.Enabled && r.Account.DebugAllow

	if debugInfo {
		ctx = e.makeDebugContext(ctx, debugInfo)
	}

	bidAdjustmentFactors := getExtBidAdjustmentFactors(requestExt)

	recordImpMetrics(r.BidRequest, e.me)

	// Make our best guess if GDPR applies
	usersyncIfAmbiguous := e.parseUsersyncIfAmbiguous(r.BidRequest)

	// Slice of BidRequests, each a copy of the original cleaned to only contain bidder data for the named bidder
	bidderRequests, privacyLabels, errs := cleanOpenRTBRequests(ctx, r, requestExt, e.gDPR, usersyncIfAmbiguous, e.privacyConfig)

	e.me.RecordRequestPrivacy(privacyLabels)

	// List of bidders we have requests for.
	liveAdapters := listBiddersWithRequests(bidderRequests)

	// If we need to cache bids, then it will take some time to call prebid cache.
	// We should reduce the amount of time the bidders have, to compensate.
	auctionCtx, cancel := e.makeAuctionContext(ctx, cacheInstructions.cacheBids)
	defer cancel()

	// Get currency rates conversions for the auction
	conversions := e.currencyConverter.Rates()

	adapterBids, adapterExtra, anyBidsReturned := e.getAllBids(auctionCtx, bidderRequests, bidAdjustmentFactors, conversions, r.Account.DebugAllow)

	var auc *auction
	var cacheErrs []error
	var bidResponseExt *openrtb_ext.ExtBidResponse
	if anyBidsReturned {

		var bidCategory map[string]string
		//If includebrandcategory is present in ext then CE feature is on.
		if requestExt.Prebid.Targeting != nil && requestExt.Prebid.Targeting.IncludeBrandCategory != nil {
			var rejections []string
			bidCategory, adapterBids, rejections, err = applyCategoryMapping(ctx, requestExt, adapterBids, e.categoriesFetcher, targData)
			if err != nil {
				return nil, fmt.Errorf("Error in category mapping : %s", err.Error())
			}
			for _, message := range rejections {
				errs = append(errs, errors.New(message))
			}
		}

		evTracking := getEventTracking(&requestExt.Prebid, r.StartTime, &r.Account, e.bidderInfo, e.externalURL)
		adapterBids = evTracking.modifyBidsForEvents(adapterBids)

		if targData != nil {
			// A non-nil auction is only needed if targeting is active. (It is used below this block to extract cache keys)
			auc = newAuction(adapterBids, len(r.BidRequest.Imp), targData.preferDeals)
			auc.setRoundedPrices(targData.priceGranularity)

			if requestExt.Prebid.SupportDeals {
				dealErrs := applyDealSupport(r.BidRequest, auc, bidCategory)
				errs = append(errs, dealErrs...)
			}

			bidResponseExt = e.makeExtBidResponse(adapterBids, adapterExtra, r, debugInfo, errs)
			if debugLog.Enabled {
				if bidRespExtBytes, err := json.Marshal(bidResponseExt); err == nil {
					debugLog.Data.Response = string(bidRespExtBytes)
				} else {
					debugLog.Data.Response = "Unable to marshal response ext for debugging"
					errs = append(errs, err)
				}
			}

			cacheErrs = auc.doCache(ctx, e.cache, targData, evTracking, r.BidRequest, 60, &r.Account.CacheTTL, bidCategory, debugLog)
			if len(cacheErrs) > 0 {
				errs = append(errs, cacheErrs...)
			}

			targData.setTargeting(auc, r.BidRequest.App != nil, bidCategory)

		}
		bidResponseExt = e.makeExtBidResponse(adapterBids, adapterExtra, r, debugInfo, errs)
	} else {
		bidResponseExt = e.makeExtBidResponse(adapterBids, adapterExtra, r, debugInfo, errs)

		if debugLog.Enabled {

			if bidRespExtBytes, err := json.Marshal(bidResponseExt); err == nil {
				debugLog.Data.Response = string(bidRespExtBytes)
			} else {
				debugLog.Data.Response = "Unable to marshal response ext for debugging"
				errs = append(errs, err)
			}
		}
	}

	// Build the response
	return e.buildBidResponse(ctx, liveAdapters, adapterBids, r.BidRequest, adapterExtra, auc, bidResponseExt, cacheInstructions.returnCreative, errs)
}

func (e *exchange) parseUsersyncIfAmbiguous(bidRequest *openrtb2.BidRequest) bool {
	usersyncIfAmbiguous := e.UsersyncIfAmbiguous
	var geo *openrtb2.Geo = nil

	if bidRequest.User != nil && bidRequest.User.Geo != nil {
		geo = bidRequest.User.Geo
	} else if bidRequest.Device != nil && bidRequest.Device.Geo != nil {
		geo = bidRequest.Device.Geo
	}
	if geo != nil {
		// If we have a country set, and it is on the list, we assume GDPR applies if not set on the request.
		// Otherwise we assume it does not apply as long as it appears "valid" (is 3 characters long).
		if _, found := e.privacyConfig.GDPR.EEACountriesMap[strings.ToUpper(geo.Country)]; found {
			usersyncIfAmbiguous = false
		} else if len(geo.Country) == 3 {
			// The country field is formatted properly as a three character country code
			usersyncIfAmbiguous = true
		}
	}

	return usersyncIfAmbiguous
}

func recordImpMetrics(bidRequest *openrtb2.BidRequest, metricsEngine metrics.MetricsEngine) {
	for _, impInRequest := range bidRequest.Imp {
		var impLabels metrics.ImpLabels = metrics.ImpLabels{
			BannerImps: impInRequest.Banner != nil,
			VideoImps:  impInRequest.Video != nil,
			AudioImps:  impInRequest.Audio != nil,
			NativeImps: impInRequest.Native != nil,
		}
		metricsEngine.RecordImps(impLabels)
	}
}

// applyDealSupport updates targeting keys with deal prefixes if minimum deal tier exceeded
func applyDealSupport(bidRequest *openrtb2.BidRequest, auc *auction, bidCategory map[string]string) []error {
	errs := []error{}
	impDealMap := getDealTiers(bidRequest)

	for impID, topBidsPerImp := range auc.winningBidsByBidder {
		impDeal := impDealMap[impID]
		for bidder, topBidPerBidder := range topBidsPerImp {
			if topBidPerBidder.dealPriority > 0 {
				if validateDealTier(impDeal[bidder]) {
					updateHbPbCatDur(topBidPerBidder, impDeal[bidder], bidCategory)
				} else {
					errs = append(errs, fmt.Errorf("dealTier configuration invalid for bidder '%s', imp ID '%s'", string(bidder), impID))
				}
			}
		}
	}

	return errs
}

// getDealTiers creates map of impression to bidder deal tier configuration
func getDealTiers(bidRequest *openrtb2.BidRequest) map[string]openrtb_ext.DealTierBidderMap {
	impDealMap := make(map[string]openrtb_ext.DealTierBidderMap)

	for _, imp := range bidRequest.Imp {
		dealTierBidderMap, err := openrtb_ext.ReadDealTiersFromImp(imp)
		if err != nil {
			continue
		}
		impDealMap[imp.ID] = dealTierBidderMap
	}

	return impDealMap
}

func validateDealTier(dealTier openrtb_ext.DealTier) bool {
	return len(dealTier.Prefix) > 0 && dealTier.MinDealTier > 0
}

func updateHbPbCatDur(bid *pbsOrtbBid, dealTier openrtb_ext.DealTier, bidCategory map[string]string) {
	if bid.dealPriority >= dealTier.MinDealTier {
		prefixTier := fmt.Sprintf("%s%d_", dealTier.Prefix, bid.dealPriority)
		bid.dealTierSatisfied = true

		if oldCatDur, ok := bidCategory[bid.bid.ID]; ok {
			oldCatDurSplit := strings.SplitAfterN(oldCatDur, "_", 2)
			oldCatDurSplit[0] = prefixTier

			newCatDur := strings.Join(oldCatDurSplit, "")
			bidCategory[bid.bid.ID] = newCatDur
		}
	}
}

func (e *exchange) makeDebugContext(ctx context.Context, debugInfo bool) (debugCtx context.Context) {
	debugCtx = context.WithValue(ctx, DebugContextKey, debugInfo)
	return
}

func (e *exchange) makeAuctionContext(ctx context.Context, needsCache bool) (auctionCtx context.Context, cancel context.CancelFunc) {
	auctionCtx = ctx
	cancel = func() {}
	if needsCache {
		if deadline, ok := ctx.Deadline(); ok {
			auctionCtx, cancel = context.WithDeadline(ctx, deadline.Add(-e.cacheTime))
		}
	}
	return
}

// This piece sends all the requests to the bidder adapters and gathers the results.
func (e *exchange) getAllBids(
	ctx context.Context,
	bidderRequests []BidderRequest,
	bidAdjustments map[string]float64,
	conversions currency.Conversions,
	accountDebugAllowed bool) (
	map[openrtb_ext.BidderName]*pbsOrtbSeatBid,
	map[openrtb_ext.BidderName]*seatResponseExtra, bool) {
	// Set up pointers to the bid results
	adapterBids := make(map[openrtb_ext.BidderName]*pbsOrtbSeatBid, len(bidderRequests))
	adapterExtra := make(map[openrtb_ext.BidderName]*seatResponseExtra, len(bidderRequests))
	chBids := make(chan *bidResponseWrapper, len(bidderRequests))
	bidsFound := false

	for _, bidder := range bidderRequests {
		// Here we actually call the adapters and collect the bids.
		bidderRunner := e.recoverSafely(bidderRequests, func(bidderRequest BidderRequest, conversions currency.Conversions) {
			// Passing in aName so a doesn't change out from under the go routine
			if bidderRequest.BidderLabels.Adapter == "" {
				glog.Errorf("Exchange: bidlables for %s (%s) missing adapter string", bidderRequest.BidderName, bidderRequest.BidderCoreName)
				bidderRequest.BidderLabels.Adapter = bidderRequest.BidderCoreName
			}
			brw := new(bidResponseWrapper)
			brw.bidder = bidderRequest.BidderName
			// Defer basic metrics to insure we capture them after all the values have been set
			defer func() {
				e.me.RecordAdapterRequest(bidderRequest.BidderLabels)
			}()
			start := time.Now()

			adjustmentFactor := 1.0
			if givenAdjustment, ok := bidAdjustments[string(bidderRequest.BidderName)]; ok {
				adjustmentFactor = givenAdjustment
			}
			var reqInfo adapters.ExtraRequestInfo
			reqInfo.PbsEntryPoint = bidderRequest.BidderLabels.RType
			bids, err := e.adapterMap[bidderRequest.BidderCoreName].requestBid(ctx, bidderRequest.BidRequest, bidderRequest.BidderName, adjustmentFactor, conversions, &reqInfo, accountDebugAllowed)

			// Add in time reporting
			elapsed := time.Since(start)
			brw.adapterBids = bids
			// Structure to record extra tracking data generated during bidding
			ae := new(seatResponseExtra)
			ae.ResponseTimeMillis = int(elapsed / time.Millisecond)
			if bids != nil {
				ae.HttpCalls = bids.httpCalls
			}

			// Timing statistics
			e.me.RecordAdapterTime(bidderRequest.BidderLabels, time.Since(start))
			serr := errsToBidderErrors(err)
			bidderRequest.BidderLabels.AdapterBids = bidsToMetric(brw.adapterBids)
			bidderRequest.BidderLabels.AdapterErrors = errorsToMetric(err)
			// Append any bid validation errors to the error list
			ae.Errors = serr
			brw.adapterExtra = ae
			if bids != nil {
				for _, bid := range bids.bids {
					var cpm = float64(bid.bid.Price * 1000)
					e.me.RecordAdapterPrice(bidderRequest.BidderLabels, cpm)
					e.me.RecordAdapterBidReceived(bidderRequest.BidderLabels, bid.bidType, bid.bid.AdM != "")
				}
			}
			chBids <- brw
		}, chBids)
		go bidderRunner(bidder, conversions)
	}
	// Wait for the bidders to do their thing
	for i := 0; i < len(bidderRequests); i++ {
		brw := <-chBids

		//if bidder returned no bids back - remove bidder from further processing
		if brw.adapterBids != nil && len(brw.adapterBids.bids) != 0 {
			adapterBids[brw.bidder] = brw.adapterBids
		}
		//but we need to add all bidders data to adapterExtra to have metrics and other metadata
		adapterExtra[brw.bidder] = brw.adapterExtra

		if !bidsFound && adapterBids[brw.bidder] != nil && len(adapterBids[brw.bidder].bids) > 0 {
			bidsFound = true
		}
	}

	return adapterBids, adapterExtra, bidsFound
}

func (e *exchange) recoverSafely(bidderRequests []BidderRequest,
	inner func(BidderRequest, currency.Conversions),
	chBids chan *bidResponseWrapper) func(BidderRequest, currency.Conversions) {
	return func(bidderRequest BidderRequest, conversions currency.Conversions) {
		defer func() {
			if r := recover(); r != nil {

				allBidders := ""
				sb := strings.Builder{}
				for _, bidder := range bidderRequests {
					sb.WriteString(bidder.BidderName.String())
					sb.WriteString(",")
				}
				if sb.Len() > 0 {
					allBidders = sb.String()[:sb.Len()-1]
				}

				glog.Errorf("OpenRTB auction recovered panic from Bidder %s: %v. "+
					"Account id: %s, All Bidders: %s, Stack trace is: %v",
					bidderRequest.BidderCoreName, r, bidderRequest.BidderLabels.PubID, allBidders, string(debug.Stack()))
				e.me.RecordAdapterPanic(bidderRequest.BidderLabels)
				// Let the master request know that there is no data here
				brw := new(bidResponseWrapper)
				brw.adapterExtra = new(seatResponseExtra)
				chBids <- brw
			}
		}()
		inner(bidderRequest, conversions)
	}
}

func bidsToMetric(bids *pbsOrtbSeatBid) metrics.AdapterBid {
	if bids == nil || len(bids.bids) == 0 {
		return metrics.AdapterBidNone
	}
	return metrics.AdapterBidPresent
}

func errorsToMetric(errs []error) map[metrics.AdapterError]struct{} {
	if len(errs) == 0 {
		return nil
	}
	ret := make(map[metrics.AdapterError]struct{}, len(errs))
	var s struct{}
	for _, err := range errs {
		switch errortypes.ReadCode(err) {
		case errortypes.TimeoutErrorCode:
			ret[metrics.AdapterErrorTimeout] = s
		case errortypes.BadInputErrorCode:
			ret[metrics.AdapterErrorBadInput] = s
		case errortypes.BadServerResponseErrorCode:
			ret[metrics.AdapterErrorBadServerResponse] = s
		case errortypes.FailedToRequestBidsErrorCode:
			ret[metrics.AdapterErrorFailedToRequestBids] = s
		default:
			ret[metrics.AdapterErrorUnknown] = s
		}
	}
	return ret
}

func errsToBidderErrors(errs []error) []openrtb_ext.ExtBidderError {
	serr := make([]openrtb_ext.ExtBidderError, len(errs))
	for i := 0; i < len(errs); i++ {
		serr[i].Code = errortypes.ReadCode(errs[i])
		serr[i].Message = errs[i].Error()
	}
	return serr
}

// This piece takes all the bids supplied by the adapters and crafts an openRTB response to send back to the requester
func (e *exchange) buildBidResponse(ctx context.Context, liveAdapters []openrtb_ext.BidderName, adapterBids map[openrtb_ext.BidderName]*pbsOrtbSeatBid, bidRequest *openrtb2.BidRequest, adapterExtra map[openrtb_ext.BidderName]*seatResponseExtra, auc *auction, bidResponseExt *openrtb_ext.ExtBidResponse, returnCreative bool, errList []error) (*openrtb2.BidResponse, error) {
	bidResponse := new(openrtb2.BidResponse)
	var err error

	bidResponse.ID = bidRequest.ID
	if len(liveAdapters) == 0 {
		// signal "Invalid Request" if no valid bidders.
		bidResponse.NBR = openrtb2.NoBidReasonCode.Ptr(openrtb2.NoBidReasonCodeInvalidRequest)
	}

	// Create the SeatBids. We use a zero sized slice so that we can append non-zero seat bids, and not include seatBid
	// objects for seatBids without any bids. Preallocate the max possible size to avoid reallocating the array as we go.
	seatBids := make([]openrtb2.SeatBid, 0, len(liveAdapters))
	for _, a := range liveAdapters {
		//while processing every single bib, do we need to handle categories here?
		if adapterBids[a] != nil && len(adapterBids[a].bids) > 0 {
			sb := e.makeSeatBid(adapterBids[a], a, adapterExtra, auc, returnCreative)
			seatBids = append(seatBids, *sb)
			bidResponse.Cur = adapterBids[a].currency
		}
	}

	bidResponse.SeatBid = seatBids

	bidResponse.Ext, err = encodeBidResponseExt(bidResponseExt)

	return bidResponse, err
}

func encodeBidResponseExt(bidResponseExt *openrtb_ext.ExtBidResponse) ([]byte, error) {
	buffer := &bytes.Buffer{}
	enc := json.NewEncoder(buffer)

	enc.SetEscapeHTML(false)
	err := enc.Encode(bidResponseExt)

	return buffer.Bytes(), err
}

func applyCategoryMapping(ctx context.Context, requestExt *openrtb_ext.ExtRequest, seatBids map[openrtb_ext.BidderName]*pbsOrtbSeatBid, categoriesFetcher stored_requests.CategoryFetcher, targData *targetData) (map[string]string, map[openrtb_ext.BidderName]*pbsOrtbSeatBid, []string, error) {
	res := make(map[string]string)

	type bidDedupe struct {
		bidderName openrtb_ext.BidderName
		bidIndex   int
		bidID      string
		bidPrice   string
	}

	dedupe := make(map[string]bidDedupe)

	// applyCategoryMapping doesn't get called unless
	// requestExt.Prebid.Targeting != nil && requestExt.Prebid.Targeting.IncludeBrandCategory != nil
	brandCatExt := requestExt.Prebid.Targeting.IncludeBrandCategory

	//If ext.prebid.targeting.includebrandcategory is present in ext then competitive exclusion feature is on.
	var includeBrandCategory = brandCatExt != nil //if not present - category will no be appended
	appendBidderNames := requestExt.Prebid.Targeting.AppendBidderNames

	var primaryAdServer string
	var publisher string
	var err error
	var rejections []string
	var translateCategories = true

	if includeBrandCategory && brandCatExt.WithCategory {
		if brandCatExt.TranslateCategories != nil {
			translateCategories = *brandCatExt.TranslateCategories
		}
		//if translateCategories is set to false, ignore checking primaryAdServer and publisher
		if translateCategories {
			//if ext.prebid.targeting.includebrandcategory present but primaryadserver/publisher not present then error out the request right away.
			primaryAdServer, err = getPrimaryAdServer(brandCatExt.PrimaryAdServer) //1-Freewheel 2-DFP
			if err != nil {
				return res, seatBids, rejections, err
			}
			publisher = brandCatExt.Publisher
		}
	}

	seatBidsToRemove := make([]openrtb_ext.BidderName, 0)

	for bidderName, seatBid := range seatBids {
		bidsToRemove := make([]int, 0)
		for bidInd := range seatBid.bids {
			bid := seatBid.bids[bidInd]
			bidID := bid.bid.ID
			var duration int
			var category string
			var pb string

			if bid.bidVideo != nil {
				duration = bid.bidVideo.Duration
				category = bid.bidVideo.PrimaryCategory
			}
			if brandCatExt.WithCategory && category == "" {
				bidIabCat := bid.bid.Cat
				if len(bidIabCat) != 1 {
					//TODO: add metrics
					//on receiving bids from adapters if no unique IAB category is returned  or if no ad server category is returned discard the bid
					bidsToRemove = append(bidsToRemove, bidInd)
					rejections = updateRejections(rejections, bidID, "Bid did not contain a category")
					continue
				}
				if translateCategories {
					//if unique IAB category is present then translate it to the adserver category based on mapping file
					category, err = categoriesFetcher.FetchCategories(ctx, primaryAdServer, publisher, bidIabCat[0])
					if err != nil || category == "" {
						//TODO: add metrics
						//if mapping required but no mapping file is found then discard the bid
						bidsToRemove = append(bidsToRemove, bidInd)
						reason := fmt.Sprintf("Category mapping file for primary ad server: '%s', publisher: '%s' not found", primaryAdServer, publisher)
						rejections = updateRejections(rejections, bidID, reason)
						continue
					}
				} else {
					//category translation is disabled, continue with IAB category
					category = bidIabCat[0]
				}
			}

			// TODO: consider should we remove bids with zero duration here?

			pb = GetPriceBucket(bid.bid.Price, targData.priceGranularity)

			newDur := duration
			if len(requestExt.Prebid.Targeting.DurationRangeSec) > 0 {
				durationRange := requestExt.Prebid.Targeting.DurationRangeSec
				sort.Ints(durationRange)
				//if the bid is above the range of the listed durations (and outside the buffer), reject the bid
				if duration > durationRange[len(durationRange)-1] {
					bidsToRemove = append(bidsToRemove, bidInd)
					rejections = updateRejections(rejections, bidID, "Bid duration exceeds maximum allowed")
					continue
				}
				for _, dur := range durationRange {
					if duration <= dur {
						newDur = dur
						break
					}
				}
			}

			var categoryDuration string
			var dupeKey string
			if brandCatExt.WithCategory {
				categoryDuration = fmt.Sprintf("%s_%s_%ds", pb, category, newDur)
				dupeKey = category
			} else {
				categoryDuration = fmt.Sprintf("%s_%ds", pb, newDur)
				dupeKey = categoryDuration
			}

			if appendBidderNames {
				categoryDuration = fmt.Sprintf("%s_%s", categoryDuration, bidderName.String())
			}

			if dupe, ok := dedupe[dupeKey]; ok {

				dupeBidPrice, err := strconv.ParseFloat(dupe.bidPrice, 64)
				if err != nil {
					dupeBidPrice = 0
				}
				currBidPrice, err := strconv.ParseFloat(pb, 64)
				if err != nil {
					currBidPrice = 0
				}
				if dupeBidPrice == currBidPrice {
					if rand.Intn(100) < 50 {
						dupeBidPrice = -1
					} else {
						currBidPrice = -1
					}
				}

				if dupeBidPrice < currBidPrice {
					if dupe.bidderName == bidderName {
						// An older bid from the current bidder
						bidsToRemove = append(bidsToRemove, dupe.bidIndex)
						rejections = updateRejections(rejections, dupe.bidID, "Bid was deduplicated")
					} else {
						// An older bid from a different seatBid we've already finished with
						oldSeatBid := (seatBids)[dupe.bidderName]
						if len(oldSeatBid.bids) == 1 {
							seatBidsToRemove = append(seatBidsToRemove, dupe.bidderName)
							rejections = updateRejections(rejections, dupe.bidID, "Bid was deduplicated")
						} else {
							oldSeatBid.bids = append(oldSeatBid.bids[:dupe.bidIndex], oldSeatBid.bids[dupe.bidIndex+1:]...)
						}
					}
					delete(res, dupe.bidID)
				} else {
					// Remove this bid
					bidsToRemove = append(bidsToRemove, bidInd)
					rejections = updateRejections(rejections, bidID, "Bid was deduplicated")
					continue
				}
			}
			res[bidID] = categoryDuration
			dedupe[dupeKey] = bidDedupe{bidderName: bidderName, bidIndex: bidInd, bidID: bidID, bidPrice: pb}
		}

		if len(bidsToRemove) > 0 {
			sort.Ints(bidsToRemove)
			if len(bidsToRemove) == len(seatBid.bids) {
				//if all bids are invalid - remove entire seat bid
				seatBidsToRemove = append(seatBidsToRemove, bidderName)
			} else {
				bids := seatBid.bids
				for i := len(bidsToRemove) - 1; i >= 0; i-- {
					remInd := bidsToRemove[i]
					bids = append(bids[:remInd], bids[remInd+1:]...)
				}
				seatBid.bids = bids
			}
		}

	}
	for _, seatBidInd := range seatBidsToRemove {
		seatBids[seatBidInd].bids = nil
	}

	return res, seatBids, rejections, nil
}

func updateRejections(rejections []string, bidID string, reason string) []string {
	message := fmt.Sprintf("bid rejected [bid ID: %s] reason: %s", bidID, reason)
	return append(rejections, message)
}

func getPrimaryAdServer(adServerId int) (string, error) {
	switch adServerId {
	case 1:
		return "freewheel", nil
	case 2:
		return "dfp", nil
	default:
		return "", fmt.Errorf("Primary ad server %d not recognized", adServerId)
	}
}

// Extract all the data from the SeatBids and build the ExtBidResponse
func (e *exchange) makeExtBidResponse(adapterBids map[openrtb_ext.BidderName]*pbsOrtbSeatBid, adapterExtra map[openrtb_ext.BidderName]*seatResponseExtra, r AuctionRequest, debugInfo bool, errList []error) *openrtb_ext.ExtBidResponse {
	req := r.BidRequest
	bidResponseExt := &openrtb_ext.ExtBidResponse{
		Errors:               make(map[openrtb_ext.BidderName][]openrtb_ext.ExtBidderError, len(adapterBids)),
		ResponseTimeMillis:   make(map[openrtb_ext.BidderName]int, len(adapterBids)),
		RequestTimeoutMillis: req.TMax,
	}
	if debugInfo {
		bidResponseExt.Debug = &openrtb_ext.ExtResponseDebug{
			HttpCalls:       make(map[openrtb_ext.BidderName][]*openrtb_ext.ExtHttpCall),
			ResolvedRequest: req,
		}
	}
	if !r.StartTime.IsZero() {
		// auctiontimestamp is the only response.ext.prebid attribute we may emit
		bidResponseExt.Prebid = &openrtb_ext.ExtResponsePrebid{
			AuctionTimestamp: r.StartTime.UnixNano() / 1e+6,
		}
	}

	for bidderName, responseExtra := range adapterExtra {

		if debugInfo && len(responseExtra.HttpCalls) > 0 {
			bidResponseExt.Debug.HttpCalls[bidderName] = responseExtra.HttpCalls
		}
		// Only make an entry for bidder errors if the bidder reported any.
		if len(responseExtra.Errors) > 0 {
			bidResponseExt.Errors[bidderName] = responseExtra.Errors
		}
		if len(errList) > 0 {
			bidResponseExt.Errors[openrtb_ext.PrebidExtKey] = errsToBidderErrors(errList)
		}
		bidResponseExt.ResponseTimeMillis[bidderName] = responseExtra.ResponseTimeMillis
		// Defering the filling of bidResponseExt.Usersync[bidderName] until later

	}
	return bidResponseExt
}

<<<<<<< HEAD
func (e *exchange) makeSeatBid(adapterBid *pbsOrtbSeatBid, adapter openrtb_ext.BidderName, adapterExtra map[openrtb_ext.BidderName]*seatResponseExtra, auc *auction, returnCreative bool) *openrtb2.SeatBid {
	seatBid := new(openrtb2.SeatBid)
	seatBid.Seat = adapter.String()
	// Prebid cannot support roadblocking
	seatBid.Group = 0

	if len(adapterBid.ext) > 0 {
		sbExt := ExtSeatBid{
			Bidder: adapterBid.ext,
		}

		ext, err := json.Marshal(sbExt)
		if err != nil {
			extError := openrtb_ext.ExtBidderError{
				Code:    errortypes.ReadCode(err),
				Message: fmt.Sprintf("Error writing SeatBid.Ext: %s", err.Error()),
			}
			adapterExtra[adapter].Errors = append(adapterExtra[adapter].Errors, extError)
		}
		seatBid.Ext = ext
=======
// Return an openrtb seatBid for a bidder
// BuildBidResponse is responsible for ensuring nil bid seatbids are not included
func (e *exchange) makeSeatBid(adapterBid *pbsOrtbSeatBid, adapter openrtb_ext.BidderName, adapterExtra map[openrtb_ext.BidderName]*seatResponseExtra, auc *auction, returnCreative bool) *openrtb.SeatBid {
	seatBid := &openrtb.SeatBid{
		Seat:  adapter.String(),
		Group: 0, // Prebid cannot support roadblocking
>>>>>>> e53fd879
	}

	var errList []error
	seatBid.Bid, errList = e.makeBid(adapterBid.bids, auc, returnCreative)
	if len(errList) > 0 {
		adapterExtra[adapter].Errors = append(adapterExtra[adapter].Errors, errsToBidderErrors(errList)...)
	}

	return seatBid
}

<<<<<<< HEAD
// Create the Bid array inside of SeatBid
func (e *exchange) makeBid(Bids []*pbsOrtbBid, auc *auction, returnCreative bool) ([]openrtb2.Bid, []error) {
	bids := make([]openrtb2.Bid, 0, len(Bids))
	errList := make([]error, 0, 1)
	for _, thisBid := range Bids {
		bidExt := &openrtb_ext.ExtBid{
			Bidder: thisBid.bid.Ext,
			Prebid: &openrtb_ext.ExtBidPrebid{
				Targeting:         thisBid.bidTargets,
				Type:              thisBid.bidType,
				Video:             thisBid.bidVideo,
				Events:            thisBid.bidEvents,
				DealPriority:      thisBid.dealPriority,
				DealTierSatisfied: thisBid.dealTierSatisfied,
			},
=======
func (e *exchange) makeBid(bids []*pbsOrtbBid, auc *auction, returnCreative bool) ([]openrtb.Bid, []error) {
	result := make([]openrtb.Bid, 0, len(bids))
	errs := make([]error, 0, 1)

	for _, bid := range bids {
		bidExtPrebid := &openrtb_ext.ExtBidPrebid{
			DealPriority:      bid.dealPriority,
			DealTierSatisfied: bid.dealTierSatisfied,
			Events:            bid.bidEvents,
			Targeting:         bid.bidTargets,
			Type:              bid.bidType,
			Video:             bid.bidVideo,
>>>>>>> e53fd879
		}

		if cacheInfo, found := e.getBidCacheInfo(bid, auc); found {
			bidExtPrebid.Cache = &openrtb_ext.ExtBidPrebidCache{
				Bids: &cacheInfo,
			}
		}

		if bidExtJSON, err := makeBidExtJSON(bid.bid.Ext, bidExtPrebid); err != nil {
			errs = append(errs, err)
		} else {
			result = append(result, *bid.bid)
			resultBid := &result[len(result)-1]
			resultBid.Ext = bidExtJSON
			if !returnCreative {
				resultBid.AdM = ""
			}
		}
	}
	return result, errs
}

func makeBidExtJSON(ext json.RawMessage, prebid *openrtb_ext.ExtBidPrebid) (json.RawMessage, error) {
	// no existing bid.ext. generate a bid.ext with just our prebid section populated.
	if len(ext) == 0 {
		bidExt := &openrtb_ext.ExtBid{Prebid: prebid}
		return json.Marshal(bidExt)
	}

	// update existing bid.ext with our prebid section. if bid.ext.prebid already exists, it will be overwritten.
	var extMap map[string]interface{}
	if err := json.Unmarshal(ext, &extMap); err != nil {
		return nil, err
	}
	extMap[openrtb_ext.PrebidExtKey] = prebid
	return json.Marshal(extMap)
}

// If bid got cached inside `(a *auction) doCache(ctx context.Context, cache prebid_cache_client.Client, targData *targetData, bidRequest *openrtb2.BidRequest, ttlBuffer int64, defaultTTLs *config.DefaultTTLs, bidCategory map[string]string)`,
// a UUID should be found inside `a.cacheIds` or `a.vastCacheIds`. This function returns the UUID along with the internal cache URL
func (e *exchange) getBidCacheInfo(bid *pbsOrtbBid, auction *auction) (cacheInfo openrtb_ext.ExtBidPrebidCacheBids, found bool) {
	uuid, found := findCacheID(bid, auction)

	if found {
		cacheInfo.CacheId = uuid
		cacheInfo.Url = buildCacheURL(e.cache, uuid)
	}

	return
}

func findCacheID(bid *pbsOrtbBid, auction *auction) (string, bool) {
	if bid != nil && bid.bid != nil && auction != nil {
		if id, found := auction.cacheIds[bid.bid]; found {
			return id, true
		}

		if id, found := auction.vastCacheIds[bid.bid]; found {
			return id, true
		}
	}

	return "", false
}

func buildCacheURL(cache prebid_cache_client.Client, uuid string) string {
	scheme, host, path := cache.GetExtCacheData()

	if host == "" || path == "" {
		return ""
	}

	query := url.Values{"uuid": []string{uuid}}
	cacheURL := url.URL{
		Scheme:   scheme,
		Host:     host,
		Path:     path,
		RawQuery: query.Encode(),
	}
	cacheURL.Query()

	// URLs without a scheme will begin with //, in which case we
	// want to trim it off to keep compatbile with current behavior.
	return strings.TrimPrefix(cacheURL.String(), "//")
}

func listBiddersWithRequests(bidderRequests []BidderRequest) []openrtb_ext.BidderName {
	liveAdapters := make([]openrtb_ext.BidderName, len(bidderRequests))
	i := 0
	for _, bidderRequest := range bidderRequests {
		liveAdapters[i] = bidderRequest.BidderName
		i++
	}
	// Randomize the list of adapters to make the auction more fair
	randomizeList(liveAdapters)

	return liveAdapters
}<|MERGE_RESOLUTION|>--- conflicted
+++ resolved
@@ -785,35 +785,12 @@
 	return bidResponseExt
 }
 
-<<<<<<< HEAD
-func (e *exchange) makeSeatBid(adapterBid *pbsOrtbSeatBid, adapter openrtb_ext.BidderName, adapterExtra map[openrtb_ext.BidderName]*seatResponseExtra, auc *auction, returnCreative bool) *openrtb2.SeatBid {
-	seatBid := new(openrtb2.SeatBid)
-	seatBid.Seat = adapter.String()
-	// Prebid cannot support roadblocking
-	seatBid.Group = 0
-
-	if len(adapterBid.ext) > 0 {
-		sbExt := ExtSeatBid{
-			Bidder: adapterBid.ext,
-		}
-
-		ext, err := json.Marshal(sbExt)
-		if err != nil {
-			extError := openrtb_ext.ExtBidderError{
-				Code:    errortypes.ReadCode(err),
-				Message: fmt.Sprintf("Error writing SeatBid.Ext: %s", err.Error()),
-			}
-			adapterExtra[adapter].Errors = append(adapterExtra[adapter].Errors, extError)
-		}
-		seatBid.Ext = ext
-=======
 // Return an openrtb seatBid for a bidder
 // BuildBidResponse is responsible for ensuring nil bid seatbids are not included
-func (e *exchange) makeSeatBid(adapterBid *pbsOrtbSeatBid, adapter openrtb_ext.BidderName, adapterExtra map[openrtb_ext.BidderName]*seatResponseExtra, auc *auction, returnCreative bool) *openrtb.SeatBid {
-	seatBid := &openrtb.SeatBid{
+func (e *exchange) makeSeatBid(adapterBid *pbsOrtbSeatBid, adapter openrtb_ext.BidderName, adapterExtra map[openrtb_ext.BidderName]*seatResponseExtra, auc *auction, returnCreative bool) *openrtb2.SeatBid {
+	seatBid := &openrtb2.SeatBid{
 		Seat:  adapter.String(),
 		Group: 0, // Prebid cannot support roadblocking
->>>>>>> e53fd879
 	}
 
 	var errList []error
@@ -825,25 +802,8 @@
 	return seatBid
 }
 
-<<<<<<< HEAD
-// Create the Bid array inside of SeatBid
-func (e *exchange) makeBid(Bids []*pbsOrtbBid, auc *auction, returnCreative bool) ([]openrtb2.Bid, []error) {
-	bids := make([]openrtb2.Bid, 0, len(Bids))
-	errList := make([]error, 0, 1)
-	for _, thisBid := range Bids {
-		bidExt := &openrtb_ext.ExtBid{
-			Bidder: thisBid.bid.Ext,
-			Prebid: &openrtb_ext.ExtBidPrebid{
-				Targeting:         thisBid.bidTargets,
-				Type:              thisBid.bidType,
-				Video:             thisBid.bidVideo,
-				Events:            thisBid.bidEvents,
-				DealPriority:      thisBid.dealPriority,
-				DealTierSatisfied: thisBid.dealTierSatisfied,
-			},
-=======
-func (e *exchange) makeBid(bids []*pbsOrtbBid, auc *auction, returnCreative bool) ([]openrtb.Bid, []error) {
-	result := make([]openrtb.Bid, 0, len(bids))
+func (e *exchange) makeBid(bids []*pbsOrtbBid, auc *auction, returnCreative bool) ([]openrtb2.Bid, []error) {
+	result := make([]openrtb2.Bid, 0, len(bids))
 	errs := make([]error, 0, 1)
 
 	for _, bid := range bids {
@@ -854,7 +814,6 @@
 			Targeting:         bid.bidTargets,
 			Type:              bid.bidType,
 			Video:             bid.bidVideo,
->>>>>>> e53fd879
 		}
 
 		if cacheInfo, found := e.getBidCacheInfo(bid, auc); found {
