--- conflicted
+++ resolved
@@ -30,15 +30,11 @@
 	storedImpressionsCacheResult *prometheus.CounterVec
 	storedRequestCacheResult     *prometheus.CounterVec
 	timeoutNotifications         *prometheus.CounterVec
-<<<<<<< HEAD
-	tcfVersion                   *prometheus.CounterVec
 	dnsLookupTime                prometheus.Histogram
-=======
 	privacyCCPA                  *prometheus.CounterVec
 	privacyCOPPA                 *prometheus.CounterVec
 	privacyLMT                   *prometheus.CounterVec
 	privacyTCF                   *prometheus.CounterVec
->>>>>>> 5a7a2cf1
 
 	// Adapter Metrics
 	adapterBids               *prometheus.CounterVec
@@ -181,14 +177,11 @@
 		"Count of timeout notifications triggered, and if they were successfully sent.",
 		[]string{successLabel})
 
-<<<<<<< HEAD
 	metrics.dnsLookupTime = newHistogram(cfg, metrics.Registry,
 		"dns_lookup_time",
 		"Seconds to resolve DNS",
 		requestTimeBuckets)
 
-	metrics.tcfVersion = newCounter(cfg, metrics.Registry,
-=======
 	metrics.privacyCCPA = newCounter(cfg, metrics.Registry,
 		"privacy_ccpa",
 		"Count of total requests to Prebid Server where CCPA was provided by source and opt-out .",
@@ -200,7 +193,6 @@
 		[]string{sourceLabel})
 
 	metrics.privacyTCF = newCounter(cfg, metrics.Registry,
->>>>>>> 5a7a2cf1
 		"privacy_tcf",
 		"Count of TCF versions for requests where GDPR was enforced by source and version.",
 		[]string{versionLabel, sourceLabel})
