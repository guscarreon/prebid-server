package prometheusmetrics

import (
	"net/http/httptrace"
	"strconv"
	"time"

	"github.com/prebid/prebid-server/config"
	"github.com/prebid/prebid-server/openrtb_ext"
	"github.com/prebid/prebid-server/pbsmetrics"
	"github.com/prometheus/client_golang/prometheus"
)

// Metrics defines the Prometheus metrics backing the MetricsEngine implementation.
type Metrics struct {
	Registry *prometheus.Registry

	// General Metrics
	connectionsClosed            prometheus.Counter
	connectionsError             *prometheus.CounterVec
	connectionsOpened            prometheus.Counter
	cookieSync                   prometheus.Counter
	impressions                  *prometheus.CounterVec
	impressionsLegacy            prometheus.Counter
	prebidCacheWriteTimer        *prometheus.HistogramVec
	requests                     *prometheus.CounterVec
	requestsTimer                *prometheus.HistogramVec
	requestsQueueTimer           *prometheus.HistogramVec
	requestsWithoutCookie        *prometheus.CounterVec
	storedImpressionsCacheResult *prometheus.CounterVec
	storedRequestCacheResult     *prometheus.CounterVec
<<<<<<< HEAD
	timeout_notifications        *prometheus.CounterVec
	dnsLookupTime                prometheus.Histogram
=======
	timeoutNotifications         *prometheus.CounterVec
	tcfVersion                   *prometheus.CounterVec
>>>>>>> 33f36b6b

	// Adapter Metrics
	adapterBids               *prometheus.CounterVec
	adapterCookieSync         *prometheus.CounterVec
	adapterErrors             *prometheus.CounterVec
	adapterPanics             *prometheus.CounterVec
	adapterPrices             *prometheus.HistogramVec
	adapterRequests           *prometheus.CounterVec
	adapterRequestsTimer      *prometheus.HistogramVec
	adapterUserSync           *prometheus.CounterVec
	adapterFailedConnections  *prometheus.CounterVec
	adapterReusedConnections  *prometheus.CounterVec
	adapterCreatedConnections *prometheus.CounterVec
	adapterIdleConnectionTime *prometheus.HistogramVec
	adapterConnectionWaitTime *prometheus.HistogramVec

	// Account Metrics
	accountRequests *prometheus.CounterVec

	metricsDisabled config.DisabledMetrics
}

const (
	accountLabel         = "account"
	actionLabel          = "action"
	adapterErrorLabel    = "adapter_error"
	adapterLabel         = "adapter"
	bidTypeLabel         = "bid_type"
	cacheResultLabel     = "cache_result"
	connectionErrorLabel = "connection_error"
	cookieLabel          = "cookie"
	hasBidsLabel         = "has_bids"
	isAudioLabel         = "audio"
	isBannerLabel        = "banner"
	isNativeLabel        = "native"
	isVideoLabel         = "video"
	markupDeliveryLabel  = "delivery"
	privacyBlockedLabel  = "privacy_blocked"
	requestStatusLabel   = "request_status"
	requestTypeLabel     = "request_type"
	successLabel         = "success"
	versionLabel         = "version"
)

const (
	connectionAcceptError = "accept"
	connectionCloseError  = "close"
)

const (
	markupDeliveryAdm  = "adm"
	markupDeliveryNurl = "nurl"
)

const (
	requestSuccessLabel = "requestAcceptedLabel"
	requestRejectLabel  = "requestRejectedLabel"
)

const (
	requestSuccessful = "ok"
	requestFailed     = "failed"
)

const (
	sourceLabel   = "source"
	sourceRequest = "request"
)

// NewMetrics initializes a new Prometheus metrics instance with preloaded label values.
func NewMetrics(cfg config.PrometheusMetrics, disabledMetrics config.DisabledMetrics) *Metrics {
	requestTimeBuckets := []float64{0.05, 0.1, 0.15, 0.20, 0.25, 0.3, 0.4, 0.5, 0.75, 1}
	cacheWriteTimeBuckets := []float64{0.001, 0.002, 0.005, 0.01, 0.025, 0.05, 0.1, 0.2, 0.3, 0.4, 0.5, 1}
	priceBuckets := []float64{250, 500, 750, 1000, 1500, 2000, 2500, 3000, 3500, 4000}
	queuedRequestTimeBuckets := []float64{0, 1, 5, 30, 60, 120, 180, 240, 300}

	metrics := Metrics{}
	metrics.Registry = prometheus.NewRegistry()
	metrics.metricsDisabled = disabledMetrics

	metrics.connectionsClosed = newCounterWithoutLabels(cfg, metrics.Registry,
		"connections_closed",
		"Count of successful connections closed to Prebid Server.")

	metrics.connectionsError = newCounter(cfg, metrics.Registry,
		"connections_error",
		"Count of errors for connection open and close attempts to Prebid Server labeled by type.",
		[]string{connectionErrorLabel})

	metrics.connectionsOpened = newCounterWithoutLabels(cfg, metrics.Registry,
		"connections_opened",
		"Count of successful connections opened to Prebid Server.")

	metrics.cookieSync = newCounterWithoutLabels(cfg, metrics.Registry,
		"cookie_sync_requests",
		"Count of cookie sync requests to Prebid Server.")

	metrics.impressions = newCounter(cfg, metrics.Registry,
		"impressions_requests",
		"Count of requested impressions to Prebid Server labeled by type.",
		[]string{isBannerLabel, isVideoLabel, isAudioLabel, isNativeLabel})

	metrics.impressionsLegacy = newCounterWithoutLabels(cfg, metrics.Registry,
		"impressions_requests_legacy",
		"Count of requested impressions to Prebid Server using the legacy endpoint.")

	metrics.prebidCacheWriteTimer = newHistogramVec(cfg, metrics.Registry,
		"prebidcache_write_time_seconds",
		"Seconds to write to Prebid Cache labeled by success or failure. Failure timing is limited by Prebid Server enforced timeouts.",
		[]string{successLabel},
		cacheWriteTimeBuckets)

	metrics.requests = newCounter(cfg, metrics.Registry,
		"requests",
		"Count of total requests to Prebid Server labeled by type and status.",
		[]string{requestTypeLabel, requestStatusLabel})

	metrics.requestsTimer = newHistogramVec(cfg, metrics.Registry,
		"request_time_seconds",
		"Seconds to resolve successful Prebid Server requests labeled by type.",
		[]string{requestTypeLabel},
		requestTimeBuckets)

	metrics.requestsWithoutCookie = newCounter(cfg, metrics.Registry,
		"requests_without_cookie",
		"Count of total requests to Prebid Server without a cookie labeled by type.",
		[]string{requestTypeLabel})

	metrics.storedImpressionsCacheResult = newCounter(cfg, metrics.Registry,
		"stored_impressions_cache_performance",
		"Count of stored impression cache requests attempts by hits or miss.",
		[]string{cacheResultLabel})

	metrics.storedRequestCacheResult = newCounter(cfg, metrics.Registry,
		"stored_request_cache_performance",
		"Count of stored request cache requests attempts by hits or miss.",
		[]string{cacheResultLabel})

	metrics.timeoutNotifications = newCounter(cfg, metrics.Registry,
		"timeout_notification",
		"Count of timeout notifications triggered, and if they were successfully sent.",
		[]string{successLabel})

<<<<<<< HEAD
	metrics.dnsLookupTime = newHistogram(cfg, metrics.Registry,
		"dns_lookup_time",
		"Seconds to resolve DNS",
		requestTimeBuckets)
=======
	metrics.tcfVersion = newCounter(cfg, metrics.Registry,
		"privacy_tcf",
		"Count of TCF versions for requests where GDPR was enforced.",
		[]string{versionLabel, sourceLabel})
>>>>>>> 33f36b6b

	metrics.adapterBids = newCounter(cfg, metrics.Registry,
		"adapter_bids",
		"Count of bids labeled by adapter and markup delivery type (adm or nurl).",
		[]string{adapterLabel, markupDeliveryLabel})

	metrics.adapterCookieSync = newCounter(cfg, metrics.Registry,
		"adapter_cookie_sync",
		"Count of cookie sync requests received labeled by adapter and if the sync was blocked due to privacy regulation (GDPR, CCPA, etc...).",
		[]string{adapterLabel, privacyBlockedLabel})

	metrics.adapterErrors = newCounter(cfg, metrics.Registry,
		"adapter_errors",
		"Count of errors labeled by adapter and error type.",
		[]string{adapterLabel, adapterErrorLabel})

	metrics.adapterPanics = newCounter(cfg, metrics.Registry,
		"adapter_panics",
		"Count of panics labeled by adapter.",
		[]string{adapterLabel})

	metrics.adapterPrices = newHistogramVec(cfg, metrics.Registry,
		"adapter_prices",
		"Monetary value of the bids labeled by adapter.",
		[]string{adapterLabel},
		priceBuckets)

	metrics.adapterRequests = newCounter(cfg, metrics.Registry,
		"adapter_requests",
		"Count of requests labeled by adapter, if has a cookie, and if it resulted in bids.",
		[]string{adapterLabel, cookieLabel, hasBidsLabel})

	if !metrics.metricsDisabled.AdapterConnectionMetrics {
		metrics.adapterFailedConnections = newCounter(cfg, metrics.Registry,
			"adapter_connection_errors",
			"Count of connections that could not be established per bidder.",
			[]string{adapterLabel})

		metrics.adapterCreatedConnections = newCounter(cfg, metrics.Registry,
			"adapter_connection_created",
			"Count that keeps track of new connections when contacting adapter bidder endpoints.",
			[]string{adapterLabel})

		metrics.adapterReusedConnections = newCounter(cfg, metrics.Registry,
			"adapter_connection_reused",
			"Count that keeps track of reused connections when contacting adapter bidder endpoints.",
			[]string{adapterLabel})

		metrics.adapterIdleConnectionTime = newHistogramVec(cfg, metrics.Registry,
			"adapter_idle_connection_time",
			"Seconds that a connection to an adapter bidder endpoint was kept idle.",
			[]string{adapterLabel},
			requestTimeBuckets)

		metrics.adapterConnectionWaitTime = newHistogramVec(cfg, metrics.Registry,
			"adapter_connection_wait",
			"Seconds from when the connection was requested until it is either created or reused",
			[]string{adapterLabel},
			requestTimeBuckets)
	}

	metrics.adapterRequestsTimer = newHistogramVec(cfg, metrics.Registry,
		"adapter_request_time_seconds",
		"Seconds to resolve each successful request labeled by adapter.",
		[]string{adapterLabel},
		requestTimeBuckets)

	metrics.adapterUserSync = newCounter(cfg, metrics.Registry,
		"adapter_user_sync",
		"Count of user ID sync requests received labeled by adapter and action.",
		[]string{adapterLabel, actionLabel})

	metrics.accountRequests = newCounter(cfg, metrics.Registry,
		"account_requests",
		"Count of total requests to Prebid Server labeled by account.",
		[]string{accountLabel})

	metrics.requestsQueueTimer = newHistogramVec(cfg, metrics.Registry,
		"request_queue_time",
		"Seconds request was waiting in queue",
		[]string{requestTypeLabel, requestStatusLabel},
		queuedRequestTimeBuckets)

	preloadLabelValues(&metrics)

	return &metrics
}

func newCounter(cfg config.PrometheusMetrics, registry *prometheus.Registry, name, help string, labels []string) *prometheus.CounterVec {
	opts := prometheus.CounterOpts{
		Namespace: cfg.Namespace,
		Subsystem: cfg.Subsystem,
		Name:      name,
		Help:      help,
	}
	counter := prometheus.NewCounterVec(opts, labels)
	registry.MustRegister(counter)
	return counter
}

func newCounterWithoutLabels(cfg config.PrometheusMetrics, registry *prometheus.Registry, name, help string) prometheus.Counter {
	opts := prometheus.CounterOpts{
		Namespace: cfg.Namespace,
		Subsystem: cfg.Subsystem,
		Name:      name,
		Help:      help,
	}
	counter := prometheus.NewCounter(opts)
	registry.MustRegister(counter)
	return counter
}

func newHistogramVec(cfg config.PrometheusMetrics, registry *prometheus.Registry, name, help string, labels []string, buckets []float64) *prometheus.HistogramVec {
	opts := prometheus.HistogramOpts{
		Namespace: cfg.Namespace,
		Subsystem: cfg.Subsystem,
		Name:      name,
		Help:      help,
		Buckets:   buckets,
	}
	histogram := prometheus.NewHistogramVec(opts, labels)
	registry.MustRegister(histogram)
	return histogram
}

func newHistogram(cfg config.PrometheusMetrics, registry *prometheus.Registry, name, help string, buckets []float64) prometheus.Histogram {
	opts := prometheus.HistogramOpts{
		Namespace: cfg.Namespace,
		Subsystem: cfg.Subsystem,
		Name:      name,
		Help:      help,
		Buckets:   buckets,
	}
	histogram := prometheus.NewHistogram(opts)
	registry.MustRegister(histogram)
	return histogram
}

func (m *Metrics) RecordConnectionAccept(success bool) {
	if success {
		m.connectionsOpened.Inc()
	} else {
		m.connectionsError.With(prometheus.Labels{
			connectionErrorLabel: connectionAcceptError,
		}).Inc()
	}
}

func (m *Metrics) RecordConnectionClose(success bool) {
	if success {
		m.connectionsClosed.Inc()
	} else {
		m.connectionsError.With(prometheus.Labels{
			connectionErrorLabel: connectionCloseError,
		}).Inc()
	}
}

func (m *Metrics) RecordRequest(labels pbsmetrics.Labels) {
	m.requests.With(prometheus.Labels{
		requestTypeLabel:   string(labels.RType),
		requestStatusLabel: string(labels.RequestStatus),
	}).Inc()

	if labels.CookieFlag == pbsmetrics.CookieFlagNo {
		m.requestsWithoutCookie.With(prometheus.Labels{
			requestTypeLabel: string(labels.RType),
		}).Inc()
	}

	if labels.PubID != pbsmetrics.PublisherUnknown {
		m.accountRequests.With(prometheus.Labels{
			accountLabel: labels.PubID,
		}).Inc()
	}
}

func (m *Metrics) RecordImps(labels pbsmetrics.ImpLabels) {
	m.impressions.With(prometheus.Labels{
		isBannerLabel: strconv.FormatBool(labels.BannerImps),
		isVideoLabel:  strconv.FormatBool(labels.VideoImps),
		isAudioLabel:  strconv.FormatBool(labels.AudioImps),
		isNativeLabel: strconv.FormatBool(labels.NativeImps),
	}).Inc()
}

func (m *Metrics) RecordLegacyImps(labels pbsmetrics.Labels, numImps int) {
	m.impressionsLegacy.Add(float64(numImps))
}

func (m *Metrics) RecordRequestTime(labels pbsmetrics.Labels, length time.Duration) {
	if labels.RequestStatus == pbsmetrics.RequestStatusOK {
		m.requestsTimer.With(prometheus.Labels{
			requestTypeLabel: string(labels.RType),
		}).Observe(length.Seconds())
	}
}

func (m *Metrics) RecordAdapterRequest(labels pbsmetrics.AdapterLabels) {
	m.adapterRequests.With(prometheus.Labels{
		adapterLabel: string(labels.Adapter),
		cookieLabel:  string(labels.CookieFlag),
		hasBidsLabel: strconv.FormatBool(labels.AdapterBids == pbsmetrics.AdapterBidPresent),
	}).Inc()

	for err := range labels.AdapterErrors {
		m.adapterErrors.With(prometheus.Labels{
			adapterLabel:      string(labels.Adapter),
			adapterErrorLabel: string(err),
		}).Inc()
	}
}

// Keeps track of created and reused connections to adapter bidders and logs its idle time as well
// as the time from the connection request, to the connection creation, or reuse from the pool
func (m *Metrics) RecordAdapterConnections(adapterName openrtb_ext.BidderName, info httptrace.GotConnInfo, obtainConnectionTime time.Duration) {
	if m.metricsDisabled.AdapterConnectionMetrics {
		return
	}

	if info.Reused {
		m.adapterReusedConnections.With(prometheus.Labels{
			adapterLabel: string(adapterName),
		}).Inc()
	} else {
		m.adapterCreatedConnections.With(prometheus.Labels{
			adapterLabel: string(adapterName),
		}).Inc()
	}

	if info.WasIdle {
		m.adapterIdleConnectionTime.With(prometheus.Labels{
			adapterLabel: string(adapterName),
		}).Observe(info.IdleTime.Seconds())
	}

	m.adapterConnectionWaitTime.With(prometheus.Labels{
		adapterLabel: string(adapterName),
	}).Observe(obtainConnectionTime.Seconds())
}

// Keeps track of failed connections per adapter
func (m *Metrics) RecordAdapterFailedConnections(adapterName openrtb_ext.BidderName) {
	if m.metricsDisabled.AdapterConnectionMetrics {
		return
	}

	m.adapterFailedConnections.With(prometheus.Labels{
		adapterLabel: string(adapterName),
	}).Inc()
}

func (m *Metrics) RecordDNSTime(dnsLookupTime time.Duration) {
	m.dnsLookupTime.Observe(dnsLookupTime.Seconds())
}

func (m *Metrics) RecordAdapterPanic(labels pbsmetrics.AdapterLabels) {
	m.adapterPanics.With(prometheus.Labels{
		adapterLabel: string(labels.Adapter),
	}).Inc()
}

func (m *Metrics) RecordAdapterBidReceived(labels pbsmetrics.AdapterLabels, bidType openrtb_ext.BidType, hasAdm bool) {
	markupDelivery := markupDeliveryNurl
	if hasAdm {
		markupDelivery = markupDeliveryAdm
	}

	m.adapterBids.With(prometheus.Labels{
		adapterLabel:        string(labels.Adapter),
		markupDeliveryLabel: markupDelivery,
	}).Inc()
}

func (m *Metrics) RecordAdapterPrice(labels pbsmetrics.AdapterLabels, cpm float64) {
	m.adapterPrices.With(prometheus.Labels{
		adapterLabel: string(labels.Adapter),
	}).Observe(cpm)
}

func (m *Metrics) RecordAdapterTime(labels pbsmetrics.AdapterLabels, length time.Duration) {
	if len(labels.AdapterErrors) == 0 {
		m.adapterRequestsTimer.With(prometheus.Labels{
			adapterLabel: string(labels.Adapter),
		}).Observe(length.Seconds())
	}
}

func (m *Metrics) RecordCookieSync() {
	m.cookieSync.Inc()
}

func (m *Metrics) RecordAdapterCookieSync(adapter openrtb_ext.BidderName, privacyBlocked bool) {
	m.adapterCookieSync.With(prometheus.Labels{
		adapterLabel:        string(adapter),
		privacyBlockedLabel: strconv.FormatBool(privacyBlocked),
	}).Inc()
}

func (m *Metrics) RecordUserIDSet(labels pbsmetrics.UserLabels) {
	adapter := string(labels.Bidder)
	if adapter != "" {
		m.adapterUserSync.With(prometheus.Labels{
			adapterLabel: adapter,
			actionLabel:  string(labels.Action),
		}).Inc()
	}
}

func (m *Metrics) RecordStoredReqCacheResult(cacheResult pbsmetrics.CacheResult, inc int) {
	m.storedRequestCacheResult.With(prometheus.Labels{
		cacheResultLabel: string(cacheResult),
	}).Add(float64(inc))
}

func (m *Metrics) RecordStoredImpCacheResult(cacheResult pbsmetrics.CacheResult, inc int) {
	m.storedImpressionsCacheResult.With(prometheus.Labels{
		cacheResultLabel: string(cacheResult),
	}).Add(float64(inc))
}

func (m *Metrics) RecordPrebidCacheRequestTime(success bool, length time.Duration) {
	m.prebidCacheWriteTimer.With(prometheus.Labels{
		successLabel: strconv.FormatBool(success),
	}).Observe(length.Seconds())
}

func (m *Metrics) RecordRequestQueueTime(success bool, requestType pbsmetrics.RequestType, length time.Duration) {
	successLabelFormatted := requestRejectLabel
	if success {
		successLabelFormatted = requestSuccessLabel
	}
	m.requestsQueueTimer.With(prometheus.Labels{
		requestTypeLabel:   string(requestType),
		requestStatusLabel: successLabelFormatted,
	}).Observe(length.Seconds())
}

func (m *Metrics) RecordTimeoutNotice(success bool) {
	if success {
		m.timeoutNotifications.With(prometheus.Labels{
			successLabel: requestSuccessful,
		}).Inc()
	} else {
		m.timeoutNotifications.With(prometheus.Labels{
			successLabel: requestFailed,
		}).Inc()
	}
}

func (m *Metrics) RecordTCFReq(version pbsmetrics.TCFVersionValue) {
	m.tcfVersion.With(prometheus.Labels{
		versionLabel: string(version),
		sourceLabel:  sourceRequest,
	}).Inc()
}<|MERGE_RESOLUTION|>--- conflicted
+++ resolved
@@ -29,13 +29,9 @@
 	requestsWithoutCookie        *prometheus.CounterVec
 	storedImpressionsCacheResult *prometheus.CounterVec
 	storedRequestCacheResult     *prometheus.CounterVec
-<<<<<<< HEAD
-	timeout_notifications        *prometheus.CounterVec
-	dnsLookupTime                prometheus.Histogram
-=======
 	timeoutNotifications         *prometheus.CounterVec
 	tcfVersion                   *prometheus.CounterVec
->>>>>>> 33f36b6b
+	dnsLookupTime                prometheus.Histogram
 
 	// Adapter Metrics
 	adapterBids               *prometheus.CounterVec
@@ -179,17 +175,15 @@
 		"Count of timeout notifications triggered, and if they were successfully sent.",
 		[]string{successLabel})
 
-<<<<<<< HEAD
 	metrics.dnsLookupTime = newHistogram(cfg, metrics.Registry,
 		"dns_lookup_time",
 		"Seconds to resolve DNS",
 		requestTimeBuckets)
-=======
+
 	metrics.tcfVersion = newCounter(cfg, metrics.Registry,
 		"privacy_tcf",
 		"Count of TCF versions for requests where GDPR was enforced.",
 		[]string{versionLabel, sourceLabel})
->>>>>>> 33f36b6b
 
 	metrics.adapterBids = newCounter(cfg, metrics.Registry,
 		"adapter_bids",
